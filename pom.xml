<project xmlns="http://maven.apache.org/POM/4.0.0" xmlns:xsi="http://www.w3.org/2001/XMLSchema-instance" xsi:schemaLocation="http://maven.apache.org/POM/4.0.0 http://maven.apache.org/xsd/maven-4.0.0.xsd">
    <modelVersion>4.0.0</modelVersion>
    <groupId>io.shardingsphere</groupId>
    <artifactId>sharding-sphere</artifactId>
    <version>3.0.0.M5-SNAPSHOT</version>
    <packaging>pom</packaging>
    <name>${project.artifactId}</name>
    
    <modules>
        <module>sharding-core</module>

        <module>sharding-jdbc</module>
<<<<<<< HEAD
        <module>sharding-jdbc-spring</module>
        <module>sharding-jdbc-transaction-parent</module>

=======
>>>>>>> 9e39a5ed
        <module>sharding-proxy</module>

        <module>sharding-transaction</module>
        <module>sharding-orchestration</module>
        <module>sharding-opentracing</module>

        <module>sharding-sql-test</module>
    </modules>
    
    <properties>
        <java.version>1.7</java.version>
        <maven.version.range>[3.0.4,)</maven.version.range>
        <project.build.sourceEncoding>UTF-8</project.build.sourceEncoding>
        <project.build.locale>zh_CN</project.build.locale>

        <guava.version>18.0</guava.version>
        <slf4j.version>1.7.7</slf4j.version>
        
        <groovy.version>2.4.5</groovy.version>
        <snakeyaml.version>1.16</snakeyaml.version>
        
        <netty.version>4.1.16.Final</netty.version>
        <commons-codec.version>1.10</commons-codec.version>
        
        <javax.transaction.version>1.1</javax.transaction.version>
        <atomikos.version>4.0.4</atomikos.version>

        <curator.version>2.10.0</curator.version>
        <grpc.version>1.7.0</grpc.version>
        <protobuf.version>3.4.0</protobuf.version>
        <guava-retrying.version>2.0.0</guava-retrying.version>
        
        <opentracing.version>0.30.0</opentracing.version>
        
        <lombok.version>1.16.4</lombok.version>
        
        <springframework.version>[4.3.6.RELEASE,5.0.0.M1)</springframework.version>
        <spring-boot.version>[1.5.0.RELEASE,2.0.0.M1)</spring-boot.version>
        
        <junit.version>4.12</junit.version>
        <hamcrest.version>1.3</hamcrest.version>
        <mockito.version>2.7.21</mockito.version>
        <logback.version>1.2.0</logback.version>
        
        <h2.version>1.4.196</h2.version>
        <mysql-connector-java.version>5.1.42</mysql-connector-java.version>
        <postgresql.version>9.4.1212</postgresql.version>
        <mssql.version>6.1.7.jre7-preview</mssql.version>
        <hikari-cp.version>2.4.11</hikari-cp.version>
        <commons-dbcp2.version>2.2.0</commons-dbcp2.version>
        <commons-pool.version>1.6</commons-pool.version>
        
        <maven-compiler-plugin.version>3.3</maven-compiler-plugin.version>
        <maven-assembly-plugin.version>3.1.0</maven-assembly-plugin.version>
        <maven-resources-plugin.version>2.7</maven-resources-plugin.version>
        <maven-jar-plugin.version>2.6</maven-jar-plugin.version>
        <maven-surefire-plugin.version>2.18.1</maven-surefire-plugin.version>
        <maven-site-plugin.version>3.4</maven-site-plugin.version>
        <maven-enforcer-plugin.version>1.4</maven-enforcer-plugin.version>
        <maven-project-info-reports-plugin.version>2.8</maven-project-info-reports-plugin.version>
        <maven-plugin-plugin.version>3.4</maven-plugin-plugin.version>
        <maven-javadoc-plugin.version>2.10.3</maven-javadoc-plugin.version>
        <maven-source-plugin.version>2.4</maven-source-plugin.version>
        <maven-jxr-plugin.version>2.5</maven-jxr-plugin.version>
        <lifecycle-mapping.version>1.0.0</lifecycle-mapping.version>
        <coveralls-maven-plugin.version>4.3.0</coveralls-maven-plugin.version>
        <cobertura-maven-plugin.version>2.7</cobertura-maven-plugin.version>
        <jacoco.version>0.7.9</jacoco.version>
        <findbugs-maven-plugin.version>3.0.2</findbugs-maven-plugin.version>
        <maven-checkstyle-plugin.version>2.16</maven-checkstyle-plugin.version>
        <maven-pmd-plugin.version>3.5</maven-pmd-plugin.version>
        <jdepend-maven-plugin.version>2.0</jdepend-maven-plugin.version>
        <taglist-maven-plugin.version>2.4</taglist-maven-plugin.version>
        <maven-gpg-plugin.version>1.6</maven-gpg-plugin.version>
        <protobuf-maven-plugin.version>0.5.0</protobuf-maven-plugin.version>
        <os-maven-plugin.version>1.5.0.Final</os-maven-plugin.version>
        <docker-maven-plugin.version>0.4.14</docker-maven-plugin.version>
        <servicecomb.saga.version>0.3.0-SNAPSHOT</servicecomb.saga.version>
        
        <javadocExecutable>${java.home}/../bin/javadoc</javadocExecutable>
    </properties>
    
    <dependencyManagement>
        <dependencies>
            <dependency>
                <groupId>com.google.guava</groupId>
                <artifactId>guava</artifactId>
                <version>${guava.version}</version>
            </dependency>
            <dependency>
                <groupId>org.slf4j</groupId>
                <artifactId>slf4j-api</artifactId>
                <version>${slf4j.version}</version>
            </dependency>
            <dependency>
                <groupId>org.slf4j</groupId>
                <artifactId>jcl-over-slf4j</artifactId>
                <version>${slf4j.version}</version>
            </dependency>
            
            <dependency>
                <groupId>org.codehaus.groovy</groupId>
                <artifactId>groovy</artifactId>
                <version>${groovy.version}</version>
                <classifier>indy</classifier>
            </dependency>
            <dependency>
                <groupId>org.yaml</groupId>
                <artifactId>snakeyaml</artifactId>
                <version>${snakeyaml.version}</version>
            </dependency>
            
            <dependency>
                <groupId>io.netty</groupId>
                <artifactId>netty-all</artifactId>
                <version>${netty.version}</version>
            </dependency>
            <dependency>
                <groupId>commons-codec</groupId>
                <artifactId>commons-codec</artifactId>
                <version>${commons-codec.version}</version>
            </dependency>
            
            <dependency>
                <groupId>javax.transaction</groupId>
                <artifactId>jta</artifactId>
                <version>${javax.transaction.version}</version>
            </dependency>
            <dependency>
                <groupId>com.atomikos</groupId>
                <artifactId>transactions</artifactId>
                <version>${atomikos.version}</version>
            </dependency>
            <dependency>
                <groupId>com.atomikos</groupId>
                <artifactId>transactions-jta</artifactId>
                <version>${atomikos.version}</version>
            </dependency>
            <dependency>
                <groupId>com.atomikos</groupId>
                <artifactId>transactions-jdbc</artifactId>
                <version>${atomikos.version}</version>
            </dependency>
            
            <dependency>
                <groupId>org.apache.curator</groupId>
                <artifactId>curator-framework</artifactId>
                <version>${curator.version}</version>
            </dependency>
            <dependency>
                <groupId>org.apache.curator</groupId>
                <artifactId>curator-client</artifactId>
                <version>${curator.version}</version>
                <exclusions>
                    <exclusion>
                        <artifactId>netty</artifactId>
                        <groupId>io.netty</groupId>
                    </exclusion>
                </exclusions>
            </dependency>
            <dependency>
                <groupId>org.apache.curator</groupId>
                <artifactId>curator-recipes</artifactId>
                <version>${curator.version}</version>
            </dependency>
            <dependency>
                <groupId>io.grpc</groupId>
                <artifactId>grpc-netty</artifactId>
                <version>${grpc.version}</version>
            </dependency>
            <dependency>
                <groupId>io.grpc</groupId>
                <artifactId>grpc-protobuf</artifactId>
                <version>${grpc.version}</version>
            </dependency>
            <dependency>
                <groupId>io.grpc</groupId>
                <artifactId>grpc-stub</artifactId>
                <version>${grpc.version}</version>
            </dependency>
            <dependency>
                <groupId>com.github.rholder</groupId>
                <artifactId>guava-retrying</artifactId>
                <version>${guava-retrying.version}</version>
            </dependency>
            
            <dependency>
                <groupId>io.opentracing</groupId>
                <artifactId>opentracing-util</artifactId>
                <version>${opentracing.version}</version>
            </dependency>

            <dependency>
                <groupId>org.projectlombok</groupId>
                <artifactId>lombok</artifactId>
                <version>${lombok.version}</version>
                <scope>provided</scope>
            </dependency>
            <dependency>
                <groupId>org.springframework</groupId>
                <artifactId>spring-context-support</artifactId>
                <version>${springframework.version}</version>
                <scope>provided</scope>
            </dependency>
            <dependency>
                <groupId>org.springframework.boot</groupId>
                <artifactId>spring-boot-starter</artifactId>
                <version>${spring-boot.version}</version>
                <scope>provided</scope>
            </dependency>
            <dependency>
                <groupId>org.springframework.boot</groupId>
                <artifactId>spring-boot-configuration-processor</artifactId>
                <version>${spring-boot.version}</version>
                <optional>true</optional>
            </dependency>

            <dependency>
                <groupId>junit</groupId>
                <artifactId>junit</artifactId>
                <version>${junit.version}</version>
                <scope>test</scope>
            </dependency>
            <dependency>
                <groupId>org.hamcrest</groupId>
                <artifactId>hamcrest-library</artifactId>
                <version>${hamcrest.version}</version>
                <scope>test</scope>
            </dependency>
            <dependency>
                <groupId>org.mockito</groupId>
                <artifactId>mockito-core</artifactId>
                <version>${mockito.version}</version>
                <scope>test</scope>
                <exclusions>
                    <exclusion>
                        <groupId>org.hamcrest</groupId>
                        <artifactId>hamcrest-core</artifactId>
                    </exclusion>
                </exclusions>
            </dependency>
            <dependency>
                <groupId>org.mockito</groupId>
                <artifactId>mockito-inline</artifactId>
                <version>${mockito.version}</version>
                <scope>test</scope>
            </dependency>
            <dependency>
                <groupId>ch.qos.logback</groupId>
                <artifactId>logback-classic</artifactId>
                <version>${logback.version}</version>
                <exclusions>
                    <exclusion>
                        <groupId>org.slf4j</groupId>
                        <artifactId>slf4j-api</artifactId>
                    </exclusion>
                </exclusions>
                <scope>test</scope>
            </dependency>
            
            <dependency>
                <groupId>com.zaxxer</groupId>
                <artifactId>HikariCP-java7</artifactId>
                <version>${hikari-cp.version}</version>
                <scope>test</scope>
            </dependency>
            <dependency>
                <groupId>commons-pool</groupId>
                <artifactId>commons-pool</artifactId>
                <version>${commons-pool.version}</version>
                <scope>test</scope>
            </dependency>
            <dependency>
                <groupId>org.apache.commons</groupId>
                <artifactId>commons-dbcp2</artifactId>
                <version>${commons-dbcp2.version}</version>
                <exclusions>
                    <exclusion>
                        <groupId>commons-pool</groupId>
                        <artifactId>commons-pool</artifactId>
                    </exclusion>
                </exclusions>
                <scope>test</scope>
            </dependency>
            <dependency>
                <groupId>com.h2database</groupId>
                <artifactId>h2</artifactId>
                <version>${h2.version}</version>
                <scope>test</scope>
            </dependency>
            <dependency>
                <groupId>mysql</groupId>
                <artifactId>mysql-connector-java</artifactId>
                <version>${mysql-connector-java.version}</version>
                <scope>test</scope>
            </dependency>
            <dependency>
                <groupId>org.postgresql</groupId>
                <artifactId>postgresql</artifactId>
                <version>${postgresql.version}</version>
                <scope>test</scope>
            </dependency>
            <dependency>
                <groupId>com.microsoft.sqlserver</groupId>
                <artifactId>mssql-jdbc</artifactId>
                <version>${mssql.version}</version>
                <scope>test</scope>
            </dependency>
            <dependency>
                <groupId>org.springframework</groupId>
                <artifactId>spring-test</artifactId>
                <version>${springframework.version}</version>
                <scope>test</scope>
            </dependency>
            <dependency>
                <groupId>org.apache.curator</groupId>
                <artifactId>curator-test</artifactId>
                <version>${curator.version}</version>
                <scope>test</scope>
            </dependency>
            <dependency>
                <groupId>org.springframework.boot</groupId>
                <artifactId>spring-boot-starter-test</artifactId>
                <version>${spring-boot.version}</version>
                <scope>test</scope>
            </dependency>
            <dependency>
                <groupId>io.opentracing</groupId>
                <artifactId>opentracing-mock</artifactId>
                <version>${opentracing.version}</version>
                <scope>test</scope>
            </dependency>
            <dependency>
                <groupId>org.apache.servicecomb.saga</groupId>
                <artifactId>saga-core</artifactId>
                <version>${servicecomb.saga.version}</version>
            </dependency>
            <dependency>
                <groupId>org.apache.servicecomb.saga</groupId>
                <artifactId>saga-format</artifactId>
                <version>${servicecomb.saga.version}</version>
            </dependency>
        </dependencies>
    </dependencyManagement>
    
    <dependencies>
        <dependency>
            <groupId>com.google.guava</groupId>
            <artifactId>guava</artifactId>
        </dependency>
        <dependency>
            <groupId>org.slf4j</groupId>
            <artifactId>slf4j-api</artifactId>
        </dependency>
        <dependency>
            <groupId>org.slf4j</groupId>
            <artifactId>jcl-over-slf4j</artifactId>
        </dependency>
        
        <dependency>
            <groupId>org.projectlombok</groupId>
            <artifactId>lombok</artifactId>
        </dependency>
        
        <dependency>
            <groupId>junit</groupId>
            <artifactId>junit</artifactId>
        </dependency>
        <dependency>
            <groupId>org.hamcrest</groupId>
            <artifactId>hamcrest-library</artifactId>
        </dependency>
        <dependency>
            <groupId>org.mockito</groupId>
            <artifactId>mockito-core</artifactId>
        </dependency>
        <dependency>
            <groupId>org.mockito</groupId>
            <artifactId>mockito-inline</artifactId>
        </dependency>
        <dependency>
            <groupId>ch.qos.logback</groupId>
            <artifactId>logback-classic</artifactId>
        </dependency>
    </dependencies>
    
    <build>
        <extensions>
            <extension>
                <groupId>kr.motd.maven</groupId>
                <artifactId>os-maven-plugin</artifactId>
                <version>${os-maven-plugin.version}</version>
            </extension>
        </extensions>
        <pluginManagement>
            <plugins>
                <plugin>
                    <groupId>org.apache.maven.plugins</groupId>
                    <artifactId>maven-compiler-plugin</artifactId>
                    <configuration>
                        <source>${java.version}</source>
                        <target>${java.version}</target>
                        <testSource>${java.version}</testSource>
                        <testTarget>${java.version}</testTarget>
                    </configuration>
                    <version>${maven-compiler-plugin.version}</version>
                </plugin>
                <plugin>
                    <groupId>org.apache.maven.plugins</groupId>
                    <artifactId>maven-resources-plugin</artifactId>
                    <version>${maven-resources-plugin.version}</version>
                </plugin>
                <plugin>
                    <groupId>org.apache.maven.plugins</groupId>
                    <artifactId>maven-jar-plugin</artifactId>
                    <version>${maven-jar-plugin.version}</version>
                </plugin>
                <plugin>
                    <groupId>org.apache.maven.plugins</groupId>
                    <artifactId>maven-surefire-plugin</artifactId>
                    <configuration>
                        <argLine>-Xmx1024m -XX:MaxPermSize=256m</argLine>
                    </configuration>
                </plugin>
                <plugin>
                    <artifactId>maven-assembly-plugin</artifactId>
                    <version>${maven-assembly-plugin.version}</version>
                </plugin>
                <plugin>
                    <groupId>org.apache.maven.plugins</groupId>
                    <artifactId>maven-site-plugin</artifactId>
                    <version>${maven-site-plugin.version}</version>
                    <configuration>
                        <locales>${project.build.locale}</locales>
                    </configuration>
                </plugin>
                <plugin>
                    <groupId>org.eclipse.m2e</groupId>
                    <artifactId>lifecycle-mapping</artifactId>
                    <version>${lifecycle-mapping.version}</version>
                    <configuration>
                        <lifecycleMappingMetadata>
                            <pluginExecutions>
                                <pluginExecution>
                                    <pluginExecutionFilter>
                                        <groupId>org.apache.maven.plugins</groupId>
                                        <artifactId>maven-enforcer-plugin</artifactId>
                                        <versionRange>[1.0.0,)</versionRange>
                                        <goals>
                                            <goal>enforce</goal>
                                        </goals>
                                    </pluginExecutionFilter>
                                    <action>
                                        <ignore />
                                    </action>
                                </pluginExecution>
                                <pluginExecution>
                                    <pluginExecutionFilter>
                                        <groupId>org.apache.maven.plugins</groupId>
                                        <artifactId>maven-plugin-plugin</artifactId>
                                        <versionRange>[1.0.0,)</versionRange>
                                        <goals>
                                            <goal>descriptor</goal>
                                        </goals>
                                    </pluginExecutionFilter>
                                    <action>
                                        <ignore />
                                    </action>
                                </pluginExecution>
                            </pluginExecutions>
                        </lifecycleMappingMetadata>
                    </configuration>
                </plugin>
                <plugin>
                    <groupId>org.apache.maven.plugins</groupId>
                    <artifactId>maven-plugin-plugin</artifactId>
                    <version>${maven-plugin-plugin.version}</version>
                    <configuration>
                        <skipErrorNoDescriptorsFound>true</skipErrorNoDescriptorsFound>
                    </configuration>
                    <executions>
                        <execution>
                            <id>default-descriptor</id>
                            <phase>process-classes</phase>
                        </execution>
                    </executions>
                </plugin>
                <plugin>
                    <groupId>org.apache.maven.plugins</groupId>
                    <artifactId>maven-javadoc-plugin</artifactId>
                    <version>${maven-javadoc-plugin.version}</version>
                </plugin>
                <plugin>
                    <groupId>org.apache.maven.plugins</groupId>
                    <artifactId>maven-source-plugin</artifactId>
                    <version>${maven-source-plugin.version}</version>
                </plugin>
            </plugins>
        </pluginManagement>
        <plugins>
            <plugin>
                <groupId>org.apache.maven.plugins</groupId>
                <artifactId>maven-source-plugin</artifactId>
                <executions>
                    <execution>
                        <id>attach-sources</id>
                        <phase>verify</phase>
                        <goals>
                            <goal>jar-no-fork</goal>
                        </goals>
                    </execution>
                </executions>
            </plugin>
            <plugin>
                <groupId>org.apache.maven.plugins</groupId>
                <artifactId>maven-javadoc-plugin</artifactId>
                <executions>
                    <execution>
                        <id>attach-javadocs</id>
                        <goals>
                            <goal>jar</goal>
                        </goals>
                    </execution>
                </executions>
                <configuration>
                    <aggregate>true</aggregate>
                    <charset>${project.build.sourceEncoding}</charset>
                    <encoding>${project.build.sourceEncoding}</encoding>
                    <docencoding>${project.build.sourceEncoding}</docencoding>
                </configuration>
            </plugin>
            <plugin>
                <groupId>org.apache.maven.plugins</groupId>
                <artifactId>maven-enforcer-plugin</artifactId>
                <version>${maven-enforcer-plugin.version}</version>
                <executions>
                    <execution>
                        <id>enforce-banned-dependencies</id>
                        <goals>
                            <goal>enforce</goal>
                        </goals>
                        <configuration>
                            <rules>
                                <requireMavenVersion>
                                    <version>${maven.version.range}</version>
                                </requireMavenVersion>
                                <requireJavaVersion>
                                    <version>${java.version}</version>
                                </requireJavaVersion>
                            </rules>
                            <fail>true</fail>
                        </configuration>
                    </execution>
                </executions>
            </plugin>
            <plugin>
                <groupId>org.xolstice.maven.plugins</groupId>
                <artifactId>protobuf-maven-plugin</artifactId>
                <version>${protobuf-maven-plugin.version}</version>
                <configuration>
                    <protocArtifact>com.google.protobuf:protoc:${protobuf.version}:exe:${os.detected.classifier}</protocArtifact>
                    <pluginId>grpc-java</pluginId>
                    <pluginArtifact>io.grpc:protoc-gen-grpc-java:${grpc.version}:exe:${os.detected.classifier}</pluginArtifact>
                </configuration>
                <executions>
                    <execution>
                        <goals>
                            <goal>compile</goal>
                            <goal>compile-custom</goal>
                        </goals>
                    </execution>
                </executions>
            </plugin>
            <plugin>
                <groupId>org.eluder.coveralls</groupId>
                <artifactId>coveralls-maven-plugin</artifactId>
                <version>${coveralls-maven-plugin.version}</version>
            </plugin>
            <plugin>
                <groupId>org.codehaus.mojo</groupId>
                <artifactId>cobertura-maven-plugin</artifactId>
                <version>${cobertura-maven-plugin.version}</version>
                <configuration>
                    <check>
                        <!--<branchRate>85</branchRate>-->
                        <!--<lineRate>85</lineRate>-->
                        <!--<haltOnFailure>true</haltOnFailure>-->
                        <!--<totalBranchRate>85</totalBranchRate>-->
                        <!--<totalLineRate>85</totalLineRate>-->
                        <!--<packageLineRate>85</packageLineRate>-->
                        <!--<packageBranchRate>85</packageBranchRate>-->
                    </check>
                    <aggregate>true</aggregate>
                    <encoding>${project.build.sourceEncoding}</encoding>
                    <quiet>true</quiet>
                    <format>xml</format>
                    <instrumentation>
                        <ignoreTrivial>true</ignoreTrivial>
                        <ignoreMethodAnnotations>
                            <ignoreMethodAnnotation>lombok.Generated</ignoreMethodAnnotation>
                        </ignoreMethodAnnotations>
                        <excludes>
                            <exclude>io/shardingsphere/**/*Test.class</exclude>
                            <exclude>io/shardingsphere/**/Test*.class</exclude>
                            <exclude>authpb/*.class</exclude>
                            <exclude>mvccpb/*.class</exclude>
                            <exclude>etcdserverpb/*.class</exclude>
                        </excludes>
                    </instrumentation>
                </configuration>
            </plugin>
            <plugin>
                <groupId>org.jacoco</groupId>
                <artifactId>jacoco-maven-plugin</artifactId>
                <version>${jacoco.version}</version>
                <executions>
                    <execution>
                        <goals>
                            <goal>prepare-agent</goal>
                        </goals>
                    </execution>
                    <execution>
                        <id>report</id>
                        <phase>test</phase>
                        <goals>
                            <goal>report</goal>
                        </goals>
                    </execution>
                </executions>
            </plugin>
            <plugin>
                <groupId>com.spotify</groupId>
                <artifactId>docker-maven-plugin</artifactId>
                <version>${docker-maven-plugin.version}</version>
            </plugin>
            <!--
            <plugin>
                <groupId>org.apache.maven.plugins</groupId>
                <artifactId>maven-gpg-plugin</artifactId>
                <version>${maven-gpg-plugin.version}</version>
                <executions>
                    <execution>
                        <id>sign-artifacts</id>
                        <phase>verify</phase>
                        <goals>
                            <goal>sign</goal>
                        </goals>
                    </execution>
                </executions>
            </plugin>
             -->
        </plugins>
    </build>
    
    <reporting>
        <plugins>
            <plugin>
                <groupId>org.apache.maven.plugins</groupId>
                <artifactId>maven-project-info-reports-plugin</artifactId>
                <version>${maven-project-info-reports-plugin.version}</version>
                <configuration>
                    <dependencyLocationsEnabled>false</dependencyLocationsEnabled>
                </configuration>
            </plugin>
            <plugin>
                <groupId>org.apache.maven.plugins</groupId>
                <artifactId>maven-javadoc-plugin</artifactId>
                <version>${maven-javadoc-plugin.version}</version>
                <configuration>
                    <aggregate>true</aggregate>
                    <charset>${project.build.sourceEncoding}</charset>
                    <encoding>${project.build.sourceEncoding}</encoding>
                    <docencoding>${project.build.sourceEncoding}</docencoding>
                </configuration>
            </plugin>
            <plugin>
                <groupId>org.apache.maven.plugins</groupId>
                <artifactId>maven-jxr-plugin</artifactId>
                <version>${maven-jxr-plugin.version}</version>
                <reportSets>
                    <reportSet>
                        <id>aggregate</id>
                        <inherited>false</inherited>
                        <reports>
                            <report>aggregate</report>
                        </reports>
                    </reportSet>
                </reportSets>
            </plugin>
            <plugin>
                <groupId>org.codehaus.mojo</groupId>
                <artifactId>findbugs-maven-plugin</artifactId>
                <version>${findbugs-maven-plugin.version}</version>
                <configuration>
                    <xmlOutput>true</xmlOutput>
                    <effort>Max</effort>
                </configuration>
            </plugin>
            <plugin>
                <groupId>org.apache.maven.plugins</groupId>
                <artifactId>maven-checkstyle-plugin</artifactId>
                <version>${maven-checkstyle-plugin.version}</version>
                <configuration>
                    <configLocation>src/resources/dd_checks.xml</configLocation>
                </configuration>
            </plugin>
            <plugin>
                <groupId>org.apache.maven.plugins</groupId>
                <artifactId>maven-pmd-plugin</artifactId>
                <version>${maven-pmd-plugin.version}</version>
                <configuration>
                    <aggregate>true</aggregate>
                    <sourceEncoding>${project.build.sourceEncoding}</sourceEncoding>
                    <targetJdk>${java.version}</targetJdk>
                </configuration>
            </plugin>
            <plugin>
                <groupId>org.codehaus.mojo</groupId>
                <artifactId>jdepend-maven-plugin</artifactId>
                <version>${jdepend-maven-plugin.version}</version>
            </plugin>
            <plugin>
                <groupId>org.codehaus.mojo</groupId>
                <artifactId>taglist-maven-plugin</artifactId>
                <version>${taglist-maven-plugin.version}</version>
                <configuration>
                    <aggregate>true</aggregate>
                </configuration>
            </plugin>
        </plugins>
    </reporting>
    
    <repositories>
        <repository>
            <id>alfresco-maven-repo</id>
            <url>https://maven.alfresco.com/nexus/content/groups/public/</url>
        </repository>
        <repository>
            <id>java-net</id>
            <url>https://oss.sonatype.org/content/repositories/snapshots/</url>
            <snapshots>
                <enabled>false</enabled>
            </snapshots>
            <releases>
                <enabled>false</enabled>
            </releases>
        </repository>
        <repository>
            <id>terracotta-releases</id>
            <url>http://terracotta.org/download/</url>
            <snapshots>
                <enabled>false</enabled>
            </snapshots>
            <releases>
                <enabled>false</enabled>
            </releases>
        </repository>
    </repositories>
    
    <url>http://shardingsphere.io</url>
    <description>Distributed database middleware ecosphere</description>
    <licenses>
        <license>
            <name>Apache License 2.0</name>
            <url>http://www.apache.org/licenses/LICENSE-2.0.txt</url>
            <distribution>repo</distribution>
        </license>
    </licenses>
    
    <scm>
        <connection>scm:https://github.com/sharding-sphere/sharding-sphere</connection>
        <developerConnection>scm:https://github.com/sharding-sphere/sharding-sphere</developerConnection>
        <url>https://github.com/sharding-sphere/sharding-sphere</url>
    </scm>
    
    <mailingLists>
        <mailingList>
            <name>Zhangliang</name>
            <post>zhangliang@apache.org</post>
        </mailingList>
        <mailingList>
            <name>Caohao</name>
            <post>caohaoch@gmail.com</post>
        </mailingList>
    </mailingLists>
    
    <developers>
        <developer>
            <id>zhangliang</id>
            <name>ZhangLiang</name>
            <email>zhangliang@apache.org</email>
            <timezone>8</timezone>
        </developer>
        <developer>
            <id>caohao</id>
            <name>CaoHao</name>
            <email>caohaoch@gmail.com</email>
            <timezone>8</timezone>
        </developer>
    </developers>
    
    <distributionManagement>
        <snapshotRepository>
            <id>sonatype-nexus-snapshots</id>
            <url>https://oss.sonatype.org/content/repositories/snapshots</url>
        </snapshotRepository>
        <repository>
            <id>sonatype-nexus-releases</id>
            <url>https://oss.sonatype.org/service/local/staging/deploy/maven2</url>
        </repository>
    </distributionManagement>
</project><|MERGE_RESOLUTION|>--- conflicted
+++ resolved
@@ -10,12 +10,6 @@
         <module>sharding-core</module>
 
         <module>sharding-jdbc</module>
-<<<<<<< HEAD
-        <module>sharding-jdbc-spring</module>
-        <module>sharding-jdbc-transaction-parent</module>
-
-=======
->>>>>>> 9e39a5ed
         <module>sharding-proxy</module>
 
         <module>sharding-transaction</module>
@@ -33,13 +27,13 @@
 
         <guava.version>18.0</guava.version>
         <slf4j.version>1.7.7</slf4j.version>
-        
+
         <groovy.version>2.4.5</groovy.version>
         <snakeyaml.version>1.16</snakeyaml.version>
-        
+
         <netty.version>4.1.16.Final</netty.version>
         <commons-codec.version>1.10</commons-codec.version>
-        
+
         <javax.transaction.version>1.1</javax.transaction.version>
         <atomikos.version>4.0.4</atomikos.version>
 
@@ -47,19 +41,19 @@
         <grpc.version>1.7.0</grpc.version>
         <protobuf.version>3.4.0</protobuf.version>
         <guava-retrying.version>2.0.0</guava-retrying.version>
-        
+
         <opentracing.version>0.30.0</opentracing.version>
-        
+
         <lombok.version>1.16.4</lombok.version>
-        
+
         <springframework.version>[4.3.6.RELEASE,5.0.0.M1)</springframework.version>
         <spring-boot.version>[1.5.0.RELEASE,2.0.0.M1)</spring-boot.version>
-        
+
         <junit.version>4.12</junit.version>
         <hamcrest.version>1.3</hamcrest.version>
         <mockito.version>2.7.21</mockito.version>
         <logback.version>1.2.0</logback.version>
-        
+
         <h2.version>1.4.196</h2.version>
         <mysql-connector-java.version>5.1.42</mysql-connector-java.version>
         <postgresql.version>9.4.1212</postgresql.version>
@@ -94,7 +88,7 @@
         <os-maven-plugin.version>1.5.0.Final</os-maven-plugin.version>
         <docker-maven-plugin.version>0.4.14</docker-maven-plugin.version>
         <servicecomb.saga.version>0.3.0-SNAPSHOT</servicecomb.saga.version>
-        
+
         <javadocExecutable>${java.home}/../bin/javadoc</javadocExecutable>
     </properties>
     
@@ -115,7 +109,7 @@
                 <artifactId>jcl-over-slf4j</artifactId>
                 <version>${slf4j.version}</version>
             </dependency>
-            
+
             <dependency>
                 <groupId>org.codehaus.groovy</groupId>
                 <artifactId>groovy</artifactId>
@@ -127,7 +121,7 @@
                 <artifactId>snakeyaml</artifactId>
                 <version>${snakeyaml.version}</version>
             </dependency>
-            
+
             <dependency>
                 <groupId>io.netty</groupId>
                 <artifactId>netty-all</artifactId>
@@ -138,7 +132,7 @@
                 <artifactId>commons-codec</artifactId>
                 <version>${commons-codec.version}</version>
             </dependency>
-            
+
             <dependency>
                 <groupId>javax.transaction</groupId>
                 <artifactId>jta</artifactId>
@@ -159,7 +153,7 @@
                 <artifactId>transactions-jdbc</artifactId>
                 <version>${atomikos.version}</version>
             </dependency>
-            
+
             <dependency>
                 <groupId>org.apache.curator</groupId>
                 <artifactId>curator-framework</artifactId>
@@ -201,7 +195,7 @@
                 <artifactId>guava-retrying</artifactId>
                 <version>${guava-retrying.version}</version>
             </dependency>
-            
+
             <dependency>
                 <groupId>io.opentracing</groupId>
                 <artifactId>opentracing-util</artifactId>
@@ -275,7 +269,7 @@
                 </exclusions>
                 <scope>test</scope>
             </dependency>
-            
+
             <dependency>
                 <groupId>com.zaxxer</groupId>
                 <artifactId>HikariCP-java7</artifactId>
@@ -348,6 +342,7 @@
                 <version>${opentracing.version}</version>
                 <scope>test</scope>
             </dependency>
+
             <dependency>
                 <groupId>org.apache.servicecomb.saga</groupId>
                 <artifactId>saga-core</artifactId>
@@ -374,12 +369,12 @@
             <groupId>org.slf4j</groupId>
             <artifactId>jcl-over-slf4j</artifactId>
         </dependency>
-        
+
         <dependency>
             <groupId>org.projectlombok</groupId>
             <artifactId>lombok</artifactId>
         </dependency>
-        
+
         <dependency>
             <groupId>junit</groupId>
             <artifactId>junit</artifactId>
@@ -401,7 +396,7 @@
             <artifactId>logback-classic</artifactId>
         </dependency>
     </dependencies>
-    
+
     <build>
         <extensions>
             <extension>
