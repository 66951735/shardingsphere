--- conflicted
+++ resolved
@@ -68,11 +68,7 @@
         this.dataSource = dataSource;
         databaseType = getDatabaseType();
         encryptRule = new EncryptRule(encryptRuleConfiguration);
-<<<<<<< HEAD
-        parseEngine = new EncryptSQLParseEntry(databaseType, encryptRule, createEncryptTableMetaData());
-=======
         parseEngine = new EncryptSQLParseEntry(databaseType.name(), encryptRule, createEncryptTableMetaData());
->>>>>>> cb489bd3
     }
     
     @SneakyThrows
