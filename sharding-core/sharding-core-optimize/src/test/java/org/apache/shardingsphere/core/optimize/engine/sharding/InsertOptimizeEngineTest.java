--- conflicted
+++ resolved
@@ -21,6 +21,7 @@
 import org.apache.shardingsphere.core.optimize.GeneratedKey;
 import org.apache.shardingsphere.core.optimize.engine.sharding.insert.InsertOptimizeEngine;
 import org.apache.shardingsphere.core.optimize.result.OptimizeResult;
+import org.apache.shardingsphere.core.parse.constant.QuoteCharacter;
 import org.apache.shardingsphere.core.parse.sql.context.condition.AndCondition;
 import org.apache.shardingsphere.core.parse.sql.context.condition.Column;
 import org.apache.shardingsphere.core.parse.sql.context.condition.Condition;
@@ -30,12 +31,9 @@
 import org.apache.shardingsphere.core.parse.sql.segment.dml.expr.simple.LiteralExpressionSegment;
 import org.apache.shardingsphere.core.parse.sql.segment.dml.expr.simple.ParameterMarkerExpressionSegment;
 import org.apache.shardingsphere.core.parse.sql.statement.dml.InsertStatement;
-<<<<<<< HEAD
-=======
 import org.apache.shardingsphere.core.parse.sql.token.impl.InsertColumnsToken;
 import org.apache.shardingsphere.core.parse.sql.token.impl.InsertValuesToken;
 import org.apache.shardingsphere.core.parse.sql.token.impl.TableToken;
->>>>>>> 79eca6d5
 import org.apache.shardingsphere.core.rule.ShardingRule;
 import org.apache.shardingsphere.core.strategy.route.value.ListRouteValue;
 import org.apache.shardingsphere.core.yaml.config.sharding.YamlRootShardingConfiguration;
@@ -114,19 +112,12 @@
         insertSetParameters.add("a");
     }
     
-<<<<<<< HEAD
-    private void initializeInsertValuesWithPlaceHolder() {
-        insertValuesStatementWithPlaceHolder = new InsertStatement();
-        insertValuesStatementWithPlaceHolder.getTables().add(new Table("t_order", null));
-        insertValuesStatementWithPlaceHolder.setParametersIndex(4);
-=======
     private void initializeInsertValuesWithPlaceholder() {
         insertValuesStatementWithPlaceholder = new InsertStatement();
         insertValuesStatementWithPlaceholder.getTables().add(new Table("t_order", null));
         insertValuesStatementWithPlaceholder.setParametersIndex(4);
         insertValuesStatementWithPlaceholder.addSQLToken(new TableToken(12, 18, "t_order", QuoteCharacter.NONE));
         insertValuesStatementWithPlaceholder.addSQLToken(new InsertValuesToken(21, 46));
->>>>>>> 79eca6d5
         AndCondition andCondition1 = new AndCondition();
         andCondition1.getConditions().add(new Condition(new Column("user_id", "t_order"), new ParameterMarkerExpressionSegment(0, 0, 0)));
         insertValuesStatementWithPlaceholder.getRouteCondition().getOrConditions().add(andCondition1);
@@ -140,19 +131,12 @@
         insertValuesStatementWithPlaceholder.getValues().add(insertValue);
     }
     
-<<<<<<< HEAD
-    private void initializeInsertValuesWithPlaceHolderWithEncrypt() {
-        insertValuesStatementWithPlaceHolderWithEncrypt = new InsertStatement();
-        insertValuesStatementWithPlaceHolderWithEncrypt.getTables().add(new Table("t_encrypt", null));
-        insertValuesStatementWithPlaceHolderWithEncrypt.setParametersIndex(4);
-=======
     private void initializeInsertValuesWithPlaceholderWithEncrypt() {
         insertValuesStatementWithPlaceholderWithEncrypt = new InsertStatement();
         insertValuesStatementWithPlaceholderWithEncrypt.getTables().add(new Table("t_encrypt", null));
         insertValuesStatementWithPlaceholderWithEncrypt.setParametersIndex(4);
         insertValuesStatementWithPlaceholderWithEncrypt.addSQLToken(new TableToken(12, 20, "t_encrypt", QuoteCharacter.NONE));
         insertValuesStatementWithPlaceholderWithEncrypt.addSQLToken(new InsertValuesToken(21, 46));
->>>>>>> 79eca6d5
         AndCondition andCondition1 = new AndCondition();
         andCondition1.getConditions().add(new Condition(new Column("user_id", "t_encrypt"), new ParameterMarkerExpressionSegment(0, 0, 0)));
         insertValuesStatementWithPlaceholderWithEncrypt.getRouteCondition().getOrConditions().add(andCondition1);
@@ -166,12 +150,6 @@
         insertValuesStatementWithPlaceholderWithEncrypt.getValues().add(insertValue);
     }
     
-<<<<<<< HEAD
-    private void initializeInsertValuesWithoutPlaceHolder() {
-        insertValuesStatementWithoutPlaceHolder = new InsertStatement();
-        insertValuesStatementWithoutPlaceHolder.getTables().add(new Table("t_order", null));
-        insertValuesStatementWithoutPlaceHolder.setParametersIndex(0);
-=======
     private void initializeInsertValuesWithoutPlaceholder() {
         insertValuesStatementWithoutPlaceholder = new InsertStatement();
         insertValuesStatementWithoutPlaceholder.getTables().add(new Table("t_order", null));
@@ -181,18 +159,11 @@
         InsertColumnsToken insertColumnsToken = new InsertColumnsToken(34, false);
         insertColumnsToken.getColumns().add("order_id");
         insertValuesStatementWithoutPlaceholder.addSQLToken(insertColumnsToken);
->>>>>>> 79eca6d5
         AndCondition andCondition = new AndCondition();
         andCondition.getConditions().add(new Condition(new Column("user_id", "t_order"), new LiteralExpressionSegment(0, 0, 12)));
         insertValuesStatementWithoutPlaceholder.getRouteCondition().getOrConditions().add(andCondition);
     }
     
-<<<<<<< HEAD
-    private void initializeInsertValuesWithoutPlaceHolderWithQueryEncrypt() {
-        insertValuesStatementWithoutPlaceHolderWithQueryEncrypt = new InsertStatement();
-        insertValuesStatementWithoutPlaceHolderWithQueryEncrypt.getTables().add(new Table("t_encrypt_query", null));
-        insertValuesStatementWithoutPlaceHolderWithQueryEncrypt.setParametersIndex(0);
-=======
     private void initializeInsertValuesWithoutPlaceholderWithQueryEncrypt() {
         insertValuesStatementWithoutPlaceholderWithQueryEncrypt = new InsertStatement();
         insertValuesStatementWithoutPlaceholderWithQueryEncrypt.getTables().add(new Table("t_encrypt_query", null));
@@ -202,20 +173,11 @@
         InsertColumnsToken insertColumnsToken = new InsertColumnsToken(34, false);
         insertColumnsToken.getColumns().add("order_id");
         insertValuesStatementWithoutPlaceholderWithQueryEncrypt.addSQLToken(insertColumnsToken);
->>>>>>> 79eca6d5
         AndCondition andCondition = new AndCondition();
         andCondition.getConditions().add(new Condition(new Column("user_id", "t_encrypt_query"), new LiteralExpressionSegment(0, 0, 12)));
         insertValuesStatementWithoutPlaceholderWithQueryEncrypt.getRouteCondition().getOrConditions().add(andCondition);
     }
     
-<<<<<<< HEAD
-    private void initializeInsertSetWithPlaceHolder() {
-        insertSetStatementWithPlaceHolder = new InsertStatement();
-        insertSetStatementWithPlaceHolder.getTables().add(new Table("t_order", null));
-        insertSetStatementWithPlaceHolder.setParametersIndex(0);
-        insertSetStatementWithPlaceHolder.getColumnNames().add("user_id");
-        insertSetStatementWithPlaceHolder.getColumnNames().add("status");
-=======
     private void initializeInsertSetWithPlaceholder() {
         insertSetStatementWithPlaceholder = new InsertStatement();
         insertSetStatementWithPlaceholder.getTables().add(new Table("t_order", null));
@@ -223,20 +185,11 @@
         insertSetStatementWithPlaceholder.addSQLToken(new TableToken(12, 18, "t_order", QuoteCharacter.NONE));
         insertSetStatementWithPlaceholder.getColumnNames().add("user_id");
         insertSetStatementWithPlaceholder.getColumnNames().add("status");
->>>>>>> 79eca6d5
         AndCondition andCondition = new AndCondition();
         andCondition.getConditions().add(new Condition(new Column("user_id", "t_order"), new LiteralExpressionSegment(0, 0, 12)));
         insertSetStatementWithPlaceholder.getRouteCondition().getOrConditions().add(andCondition);
     }
     
-<<<<<<< HEAD
-    private void initializeInsertSetWithPlaceHolderWithQueryEncrypt() {
-        insertSetStatementWithPlaceHolderWithQueryEncrypt = new InsertStatement();
-        insertSetStatementWithPlaceHolderWithQueryEncrypt.getTables().add(new Table("t_encrypt_query", null));
-        insertSetStatementWithPlaceHolderWithQueryEncrypt.setParametersIndex(0);
-        insertSetStatementWithPlaceHolderWithQueryEncrypt.getColumnNames().add("user_id");
-        insertSetStatementWithPlaceHolderWithQueryEncrypt.getColumnNames().add("status");
-=======
     private void initializeInsertSetWithPlaceholderWithQueryEncrypt() {
         insertSetStatementWithPlaceholderWithQueryEncrypt = new InsertStatement();
         insertSetStatementWithPlaceholderWithQueryEncrypt.getTables().add(new Table("t_encrypt_query", null));
@@ -244,20 +197,11 @@
         insertSetStatementWithPlaceholderWithQueryEncrypt.addSQLToken(new TableToken(12, 26, "t_encrypt_query", QuoteCharacter.NONE));
         insertSetStatementWithPlaceholderWithQueryEncrypt.getColumnNames().add("user_id");
         insertSetStatementWithPlaceholderWithQueryEncrypt.getColumnNames().add("status");
->>>>>>> 79eca6d5
         AndCondition andCondition = new AndCondition();
         andCondition.getConditions().add(new Condition(new Column("user_id", "t_encrypt_query"), new LiteralExpressionSegment(0, 0, 12)));
         insertSetStatementWithPlaceholderWithQueryEncrypt.getRouteCondition().getOrConditions().add(andCondition);
     }
     
-<<<<<<< HEAD
-    private void initializeInsertSetWithoutPlaceHolder() {
-        insertSetStatementWithoutPlaceHolder = new InsertStatement();
-        insertSetStatementWithoutPlaceHolder.getTables().add(new Table("t_order", null));
-        insertSetStatementWithoutPlaceHolder.setParametersIndex(0);
-        insertSetStatementWithoutPlaceHolder.getColumnNames().add("user_id");
-        insertSetStatementWithoutPlaceHolder.getColumnNames().add("status");
-=======
     private void initializeInsertSetWithoutPlaceholder() {
         insertSetStatementWithoutPlaceholder = new InsertStatement();
         insertSetStatementWithoutPlaceholder.getTables().add(new Table("t_order", null));
@@ -265,20 +209,11 @@
         insertSetStatementWithoutPlaceholder.addSQLToken(new TableToken(12, 18, "t_order", QuoteCharacter.NONE));
         insertSetStatementWithoutPlaceholder.getColumnNames().add("user_id");
         insertSetStatementWithoutPlaceholder.getColumnNames().add("status");
->>>>>>> 79eca6d5
         AndCondition andCondition = new AndCondition();
         andCondition.getConditions().add(new Condition(new Column("user_id", "t_order"), new LiteralExpressionSegment(0, 0, 12)));
         insertSetStatementWithoutPlaceholder.getRouteCondition().getOrConditions().add(andCondition);
     }
     
-<<<<<<< HEAD
-    private void initializeInsertSetWithoutPlaceHolderWithEncrypt() {
-        insertSetStatementWithoutPlaceHolderWithEncrypt = new InsertStatement();
-        insertSetStatementWithoutPlaceHolderWithEncrypt.getTables().add(new Table("t_encrypt", null));
-        insertSetStatementWithoutPlaceHolderWithEncrypt.setParametersIndex(0);
-        insertSetStatementWithoutPlaceHolderWithEncrypt.getColumnNames().add("user_id");
-        insertSetStatementWithoutPlaceHolderWithEncrypt.getColumnNames().add("status");
-=======
     private void initializeInsertSetWithoutPlaceholderWithEncrypt() {
         insertSetStatementWithoutPlaceholderWithEncrypt = new InsertStatement();
         insertSetStatementWithoutPlaceholderWithEncrypt.getTables().add(new Table("t_encrypt", null));
@@ -286,7 +221,6 @@
         insertSetStatementWithoutPlaceholderWithEncrypt.addSQLToken(new TableToken(12, 20, "t_encrypt", QuoteCharacter.NONE));
         insertSetStatementWithoutPlaceholderWithEncrypt.getColumnNames().add("user_id");
         insertSetStatementWithoutPlaceholderWithEncrypt.getColumnNames().add("status");
->>>>>>> 79eca6d5
         AndCondition andCondition = new AndCondition();
         andCondition.getConditions().add(new Condition(new Column("user_id", "t_encrypt"), new LiteralExpressionSegment(0, 0, 12)));
         insertSetStatementWithoutPlaceholderWithEncrypt.getRouteCondition().getOrConditions().add(andCondition);
