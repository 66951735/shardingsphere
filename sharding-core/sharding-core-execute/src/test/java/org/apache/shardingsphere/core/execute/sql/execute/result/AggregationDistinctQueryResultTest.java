--- conflicted
+++ resolved
@@ -71,13 +71,8 @@
         }
         return result;
     }
-<<<<<<< HEAD
-    
-    private QueryResultMetaData getQueryResultMetaData() {
-=======
 
     private QueryResultMetaData getQueryResultMetaData() throws SQLException {
->>>>>>> 62023596
         QueryResultMetaData result = mock(QueryResultMetaData.class);
         when(result.getColumnCount()).thenReturn(5);
         when(result.getColumnLabel(1)).thenReturn("order_id");
