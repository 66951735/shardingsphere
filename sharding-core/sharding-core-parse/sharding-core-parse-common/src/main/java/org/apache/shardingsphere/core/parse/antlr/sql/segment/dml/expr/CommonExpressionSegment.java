/*
 * Licensed to the Apache Software Foundation (ASF) under one or more
 * contributor license agreements.  See the NOTICE file distributed with
 * this work for additional information regarding copyright ownership.
 * The ASF licenses this file to You under the Apache License, Version 2.0
 * (the "License"); you may not use this file except in compliance with
 * the License.  You may obtain a copy of the License at
 *
 *     http://www.apache.org/licenses/LICENSE-2.0
 *
 * Unless required by applicable law or agreed to in writing, software
 * distributed under the License is distributed on an "AS IS" BASIS,
 * WITHOUT WARRANTIES OR CONDITIONS OF ANY KIND, either express or implied.
 * See the License for the specific language governing permissions and
 * limitations under the License.
 */

package org.apache.shardingsphere.core.parse.antlr.sql.segment.dml.expr;

import lombok.Getter;
import lombok.RequiredArgsConstructor;
import org.apache.shardingsphere.core.parse.old.parser.expression.SQLExpression;
import org.apache.shardingsphere.core.parse.old.parser.expression.SQLIgnoreExpression;
<<<<<<< HEAD
import org.apache.shardingsphere.core.parse.old.parser.expression.SQLNumberExpression;
import org.apache.shardingsphere.core.parse.old.parser.expression.SQLPlaceholderExpression;
import org.apache.shardingsphere.core.parse.old.parser.expression.SQLTextExpression;
=======
>>>>>>> 89a6b180

/**
 * Common expression segment.
 * 
 * @author zhangliang
 */
@RequiredArgsConstructor
@Getter
public final class CommonExpressionSegment implements ExpressionSegment {
    
    private final int startIndex;
    
    private final int stopIndex;
    
    @Override
    public SQLExpression getSQLExpression(final String sql) {
<<<<<<< HEAD
        if (-1 != placeholderIndex) {
            return new SQLPlaceholderExpression(placeholderIndex);
        }
        if (literals instanceof Number) {
            return new SQLNumberExpression((Number) literals);
        }
        if (literals instanceof String) {
            return new SQLTextExpression(literals.toString());
        }
        String value = sql.substring(startIndex, stopIndex + 1);
        if (DefaultKeyword.NULL.name().equalsIgnoreCase(value)) {
            return new SQLNumberExpression(null);
        }
        return new SQLIgnoreExpression(value);
    }
}
=======
        return new SQLIgnoreExpression(sql.substring(startIndex, stopIndex + 1));
    }
}
>>>>>>> 89a6b180
<|MERGE_RESOLUTION|>--- conflicted
+++ resolved
@@ -21,12 +21,6 @@
 import lombok.RequiredArgsConstructor;
 import org.apache.shardingsphere.core.parse.old.parser.expression.SQLExpression;
 import org.apache.shardingsphere.core.parse.old.parser.expression.SQLIgnoreExpression;
-<<<<<<< HEAD
-import org.apache.shardingsphere.core.parse.old.parser.expression.SQLNumberExpression;
-import org.apache.shardingsphere.core.parse.old.parser.expression.SQLPlaceholderExpression;
-import org.apache.shardingsphere.core.parse.old.parser.expression.SQLTextExpression;
-=======
->>>>>>> 89a6b180
 
 /**
  * Common expression segment.
@@ -43,25 +37,6 @@
     
     @Override
     public SQLExpression getSQLExpression(final String sql) {
-<<<<<<< HEAD
-        if (-1 != placeholderIndex) {
-            return new SQLPlaceholderExpression(placeholderIndex);
-        }
-        if (literals instanceof Number) {
-            return new SQLNumberExpression((Number) literals);
-        }
-        if (literals instanceof String) {
-            return new SQLTextExpression(literals.toString());
-        }
-        String value = sql.substring(startIndex, stopIndex + 1);
-        if (DefaultKeyword.NULL.name().equalsIgnoreCase(value)) {
-            return new SQLNumberExpression(null);
-        }
-        return new SQLIgnoreExpression(value);
-    }
-}
-=======
         return new SQLIgnoreExpression(sql.substring(startIndex, stopIndex + 1));
     }
-}
->>>>>>> 89a6b180
+}