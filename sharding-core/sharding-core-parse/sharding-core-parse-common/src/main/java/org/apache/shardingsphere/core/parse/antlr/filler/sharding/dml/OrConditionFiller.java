--- conflicted
+++ resolved
@@ -34,6 +34,7 @@
 import org.apache.shardingsphere.core.parse.old.lexer.token.Symbol;
 import org.apache.shardingsphere.core.parse.old.parser.context.condition.AndCondition;
 import org.apache.shardingsphere.core.parse.old.parser.context.condition.Column;
+import org.apache.shardingsphere.core.parse.old.parser.context.condition.Condition;
 import org.apache.shardingsphere.core.parse.old.parser.context.condition.OrCondition;
 import org.apache.shardingsphere.core.parse.old.parser.context.table.Table;
 import org.apache.shardingsphere.core.parse.old.parser.context.table.Tables;
@@ -139,18 +140,10 @@
                 }
                 if (filledConditionStopIndexes.contains(predicate.getStopIndex())) {
                     continue;
-<<<<<<< HEAD
-                }
-                filledConditionStopIndexes.add(condition.getStopIndex());
-                Column column = new Column(condition.getColumn().getName(), getTableName(shardingTableMetaData, shardingRule, sqlStatement, condition));
-                fillEncryptCondition(column, condition, shardingRule, sqlStatement);
-=======
-                } else {
-                    filledConditionStopIndexes.add(predicate.getStopIndex());
-                }
+                }
+                filledConditionStopIndexes.add(predicate.getStopIndex());
                 Column column = new Column(predicate.getColumn().getName(), getTableName(shardingTableMetaData, shardingRule, sqlStatement, predicate));
                 fillEncryptCondition(column, predicate, shardingRule, sqlStatement);
->>>>>>> 9a4e0069
             }
         }
         return result;
@@ -180,15 +173,11 @@
         }
     }
     
-<<<<<<< HEAD
-    private void fillEncryptCondition(final Column column, final ConditionSegment conditionSegment, final ShardingRule shardingRule, final SQLStatement sqlStatement) {
-=======
     private void fillEncryptCondition(final Column column, final PredicateSegment predicateSegment, final ShardingRule shardingRule, final SQLStatement sqlStatement) {
->>>>>>> 9a4e0069
         if (!shardingRule.getShardingEncryptorEngine().getShardingEncryptor(column.getTableName(), column.getName()).isPresent()) {
             return;
         }
-        Condition condition = conditionSegment.getExpression().buildCondition(column, sqlStatement.getLogicSQL());
+        Condition condition = predicateSegment.getExpression().buildCondition(column, sqlStatement.getLogicSQL());
         if (condition.isHasIgnoreExpression()) {
             return;
         }
@@ -199,13 +188,8 @@
         } else {
             andCondition = sqlStatement.getEncryptConditions().getOrCondition().getAndConditions().get(0);
         }
-<<<<<<< HEAD
         andCondition.getConditions().add(condition);
-        sqlStatement.getSQLTokens().add(new EncryptColumnToken(conditionSegment.getColumn().getStartIndex(), conditionSegment.getStopIndex(), column, true));
-=======
-        andCondition.getConditions().add(predicateSegment.getExpression().buildCondition(column, sqlStatement.getLogicSQL()));
         sqlStatement.getSQLTokens().add(new EncryptColumnToken(predicateSegment.getColumn().getStartIndex(), predicateSegment.getStopIndex(), column, true));
->>>>>>> 9a4e0069
     }
     
     private boolean isShardingCondition(final String operator) {
