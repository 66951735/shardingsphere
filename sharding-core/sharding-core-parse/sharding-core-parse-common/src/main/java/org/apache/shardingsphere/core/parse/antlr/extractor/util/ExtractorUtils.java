/*
 * Licensed to the Apache Software Foundation (ASF) under one or more
 * contributor license agreements.  See the NOTICE file distributed with
 * this work for additional information regarding copyright ownership.
 * The ASF licenses this file to You under the Apache License, Version 2.0
 * (the "License"); you may not use this file except in compliance with
 * the License.  You may obtain a copy of the License at
 *
 *     http://www.apache.org/licenses/LICENSE-2.0
 *
 * Unless required by applicable law or agreed to in writing, software
 * distributed under the License is distributed on an "AS IS" BASIS,
 * WITHOUT WARRANTIES OR CONDITIONS OF ANY KIND, either express or implied.
 * See the License for the specific language governing permissions and
 * limitations under the License.
 */

package org.apache.shardingsphere.core.parse.antlr.extractor.util;

import com.google.common.base.Optional;
import com.google.common.base.Preconditions;
import lombok.AccessLevel;
import lombok.NoArgsConstructor;
import org.antlr.v4.runtime.ParserRuleContext;
import org.antlr.v4.runtime.tree.ParseTree;

import java.util.Collection;
import java.util.LinkedList;

/**
 * Extractor utility.
 * 
 * @author duhongjun
 */
@NoArgsConstructor(access = AccessLevel.PRIVATE)
public final class ExtractorUtils {
    
    /**
     * Get first child node.
     *
     * @param node start node
     * @param ruleName rule name
     * @return matched node
     */
    public static ParserRuleContext getFirstChildNode(final ParserRuleContext node, final RuleName ruleName) {
        Optional<ParserRuleContext> result = findFirstChildNode(node, ruleName);
        Preconditions.checkState(result.isPresent());
        return result.get();
    }
    
    /**
     * Find first child node.
     *
     * @param node start node
     * @param ruleName rule name
     * @return matched node
     */
    public static Optional<ParserRuleContext> findFirstChildNode(final ParserRuleContext node, final RuleName ruleName) {
        if (isMatchedNode(node, ruleName)) {
            return Optional.of(node);
        }
        for (int i = 0; i < node.getChildCount(); i++) {
            ParseTree child = node.getChild(i);
            if (child instanceof ParserRuleContext) {
                Optional<ParserRuleContext> result = findFirstChildNode((ParserRuleContext) child, ruleName);
                if (result.isPresent()) {
                    return result;
                }
            }
        }
        return Optional.absent();
    }
    
    /**
     * Find first child node none recursive.
     * 
     * @param node start node
     * @param ruleName rule name
     * @return matched node
     */
    public static Optional<ParserRuleContext> findFirstChildNodeNoneRecursive(final ParserRuleContext node, final RuleName ruleName) {
        if (isMatchedNode(node, ruleName)) {
            return Optional.of(node);
        }
        for (int i = 0; i < node.getChildCount(); i++) {
            if (node.getChild(i) instanceof ParserRuleContext) {
                ParserRuleContext child = (ParserRuleContext) node.getChild(i);
                if (isMatchedNode(child, ruleName)) {
                    return Optional.of(child);
                }
            }
        }
        return Optional.absent();
    }
    
    /**
<<<<<<< HEAD
     * Find node only from first descendant, each descendant only has one child.
=======
     * Find single node from first descendant which only has one child.
>>>>>>> 89a6b180
     *
     * @param node start node
     * @param ruleName rule name
     * @return matched node
     */
<<<<<<< HEAD
    public static Optional<ParserRuleContext> findNodeOnlyFromFirstDescendant(final ParserRuleContext node, final RuleName ruleName) {
=======
    public static Optional<ParserRuleContext> findSingleNodeFromFirstDescendant(final ParserRuleContext node, final RuleName ruleName) {
>>>>>>> 89a6b180
        ParserRuleContext nextNode = node;
        do {
            if (isMatchedNode(nextNode, ruleName)) {
                return Optional.of(nextNode);
            }
            if (1 != nextNode.getChildCount() || !(nextNode.getChild(0) instanceof ParserRuleContext)) {
                return Optional.absent();
            }
            nextNode = (ParserRuleContext) nextNode.getChild(0);
        } while (null != nextNode);
        return Optional.absent();
    }
    
    /**
     * Get all descendant nodes.
     *
     * @param node start node
     * @param ruleName rule name
     * @return all descendant nodes
     */
    public static Collection<ParserRuleContext> getAllDescendantNodes(final ParserRuleContext node, final RuleName ruleName) {
        Collection<ParserRuleContext> result = new LinkedList<>();
        if (isMatchedNode(node, ruleName)) {
            result.add(node);
        }
        for (ParserRuleContext each : getChildrenNodes(node)) {
            result.addAll(getAllDescendantNodes(each, ruleName));
        }
        return result;
    }
    
    private static boolean isMatchedNode(final ParserRuleContext node, final RuleName ruleName) {
        return ruleName.getName().equals(node.getClass().getSimpleName());
    }
    
    private static Collection<ParserRuleContext> getChildrenNodes(final ParserRuleContext node) {
        Collection<ParserRuleContext> result = new LinkedList<>();
        for (int i = 0; i < node.getChildCount(); i++) {
            ParseTree child = node.getChild(i);
            if (child instanceof ParserRuleContext) {
                result.add((ParserRuleContext) child);
            }
        }
        return result;
    }
}<|MERGE_RESOLUTION|>--- conflicted
+++ resolved
@@ -94,21 +94,13 @@
     }
     
     /**
-<<<<<<< HEAD
-     * Find node only from first descendant, each descendant only has one child.
-=======
      * Find single node from first descendant which only has one child.
->>>>>>> 89a6b180
      *
      * @param node start node
      * @param ruleName rule name
      * @return matched node
      */
-<<<<<<< HEAD
-    public static Optional<ParserRuleContext> findNodeOnlyFromFirstDescendant(final ParserRuleContext node, final RuleName ruleName) {
-=======
     public static Optional<ParserRuleContext> findSingleNodeFromFirstDescendant(final ParserRuleContext node, final RuleName ruleName) {
->>>>>>> 89a6b180
         ParserRuleContext nextNode = node;
         do {
             if (isMatchedNode(nextNode, ruleName)) {
