--- conflicted
+++ resolved
@@ -45,10 +45,6 @@
      * @return executor service
      */
     public ExecutorService getExecutorService() {
-<<<<<<< HEAD
-        return TransactionType.LOCAL != PROXY_CONTEXT.getTransactionType() ? ChannelThreadExecutorGroup.getInstance().get(channelId) : eventLoopGroup;
-=======
         return TransactionType.XA == GLOBAL_REGISTRY.getTransactionType() ? ChannelThreadExecutorGroup.getInstance().get(channelId) : eventLoopGroup;
->>>>>>> 140ad893
     }
 }