/*
 * Copyright 2016-2018 shardingsphere.io.
 * <p>
 * Licensed under the Apache License, Version 2.0 (the "License");
 * you may not use this file except in compliance with the License.
 * You may obtain a copy of the License at
 *
 *     http://www.apache.org/licenses/LICENSE-2.0
 *
 * Unless required by applicable law or agreed to in writing, software
 * distributed under the License is distributed on an "AS IS" BASIS,
 * WITHOUT WARRANTIES OR CONDITIONS OF ANY KIND, either express or implied.
 * See the License for the specific language governing permissions and
 * limitations under the License.
 * </p>
 */

package io.shardingsphere.proxy.frontend.common;

import io.netty.buffer.ByteBuf;
import io.netty.channel.ChannelHandlerContext;
import io.netty.channel.ChannelInboundHandlerAdapter;
<<<<<<< HEAD
import io.shardingsphere.proxy.backend.jdbc.connection.BackendConnection;
import io.shardingsphere.proxy.frontend.common.executor.ChannelThreadExecutorGroup;
=======
import io.shardingsphere.proxy.config.ProxyContext;
import io.shardingsphere.proxy.frontend.common.executor.ChannelThreadExecutorGroup;
import lombok.Getter;
>>>>>>> d4e54c47
import lombok.Setter;

/**
 * Frontend handler.
 * 
 * @author zhangliang 
 */
public abstract class FrontendHandler extends ChannelInboundHandlerAdapter {
    
    private boolean authorized;
    
<<<<<<< HEAD
    @Setter
    private volatile BackendConnection backendConnection;
=======
    @Getter
    @Setter
    private String schema;
>>>>>>> d4e54c47
    
    @Override
    public final void channelActive(final ChannelHandlerContext context) {
        ChannelThreadExecutorGroup.getInstance().register(context.channel().id());
        handshake(context);
    }
    
    protected abstract void handshake(ChannelHandlerContext context);
    
    @Override
    public final void channelRead(final ChannelHandlerContext context, final Object message) {
        if (!authorized) {
            auth(context, (ByteBuf) message);
            authorized = true;
            schema = ProxyContext.getInstance().getDefaultSchema();
        } else {
            executeCommand(context, (ByteBuf) message);
        }
    }
    
    protected abstract void auth(ChannelHandlerContext context, ByteBuf message);
    
    protected abstract void executeCommand(ChannelHandlerContext context, ByteBuf message);
    
    @Override
    public final void channelInactive(final ChannelHandlerContext context) {
        context.fireChannelInactive();
        // TODO :yonglun investigate why null here 
        if (null != backendConnection) {
            backendConnection.cancel();
        }
        ChannelThreadExecutorGroup.getInstance().unregister(context.channel().id());
    }
}<|MERGE_RESOLUTION|>--- conflicted
+++ resolved
@@ -20,14 +20,10 @@
 import io.netty.buffer.ByteBuf;
 import io.netty.channel.ChannelHandlerContext;
 import io.netty.channel.ChannelInboundHandlerAdapter;
-<<<<<<< HEAD
 import io.shardingsphere.proxy.backend.jdbc.connection.BackendConnection;
 import io.shardingsphere.proxy.frontend.common.executor.ChannelThreadExecutorGroup;
-=======
 import io.shardingsphere.proxy.config.ProxyContext;
-import io.shardingsphere.proxy.frontend.common.executor.ChannelThreadExecutorGroup;
 import lombok.Getter;
->>>>>>> d4e54c47
 import lombok.Setter;
 
 /**
@@ -39,15 +35,13 @@
     
     private boolean authorized;
     
-<<<<<<< HEAD
     @Setter
     private volatile BackendConnection backendConnection;
-=======
+
     @Getter
     @Setter
     private String schema;
->>>>>>> d4e54c47
-    
+
     @Override
     public final void channelActive(final ChannelHandlerContext context) {
         ChannelThreadExecutorGroup.getInstance().register(context.channel().id());
