--- conflicted
+++ resolved
@@ -58,8 +58,6 @@
     
     private static final RuleRegistry INSTANCE = new RuleRegistry();
     
-    private final ListeningExecutorService executorService = MoreExecutors.listeningDecorator(Executors.newFixedThreadPool(MAX_EXECUTOR_THREADS));
-    
     private ShardingRule shardingRule;
     
     private MasterSlaveRule masterSlaveRule;
@@ -72,21 +70,15 @@
     
     private Map<String, DataSourceParameter> dataSourceConfigurationMap;
     
-<<<<<<< HEAD
-    private ShardingMetaData shardingMetaData;
-=======
-    private final ListeningExecutorService executorService;
->>>>>>> a8a222dc
+    private ShardingMetaData shardingMetaData; 
+
+    private int maxWorkingThreads;
+    
+    private ListeningExecutorService executorService;
     
     private String proxyMode;
     
-<<<<<<< HEAD
     private boolean showSQL;
-=======
-    private final int maxWorkingThreads;
-    
-    private final boolean showSQL;
->>>>>>> a8a222dc
     
     private TransactionType transactionType;
     
