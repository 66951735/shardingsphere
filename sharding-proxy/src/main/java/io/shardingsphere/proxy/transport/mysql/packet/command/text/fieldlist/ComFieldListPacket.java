<<<<<<< HEAD
/*
 * Copyright 2016-2018 shardingsphere.io.
 * <p>
 * Licensed under the Apache License, Version 2.0 (the "License");
 * you may not use this file except in compliance with the License.
 * You may obtain a copy of the License at
 *
 *     http://www.apache.org/licenses/LICENSE-2.0
 *
 * Unless required by applicable law or agreed to in writing, software
 * distributed under the License is distributed on an "AS IS" BASIS,
 * WITHOUT WARRANTIES OR CONDITIONS OF ANY KIND, either express or implied.
 * See the License for the specific language governing permissions and
 * limitations under the License.
 * </p>
 */

package io.shardingsphere.proxy.transport.mysql.packet.command.text.fieldlist;

import io.shardingsphere.core.constant.DatabaseType;
import io.shardingsphere.core.constant.ShardingConstant;
import io.shardingsphere.proxy.backend.common.BackendHandler;
import io.shardingsphere.proxy.backend.common.jdbc.text.JDBCTextBackendHandler;
import io.shardingsphere.proxy.backend.common.SQLPacketsBackendHandler;
import io.shardingsphere.proxy.config.RuleRegistry;
import io.shardingsphere.proxy.transport.common.packet.CommandPacketRebuilder;
import io.shardingsphere.proxy.transport.common.packet.DatabaseProtocolPacket;
import io.shardingsphere.proxy.transport.mysql.constant.ColumnType;
import io.shardingsphere.proxy.transport.mysql.constant.StatusFlag;
import io.shardingsphere.proxy.transport.mysql.packet.MySQLPacketPayload;
import io.shardingsphere.proxy.transport.mysql.packet.command.CommandPacket;
import io.shardingsphere.proxy.transport.mysql.packet.command.CommandPacketType;
import io.shardingsphere.proxy.transport.mysql.packet.command.CommandResponsePackets;
import io.shardingsphere.proxy.transport.mysql.packet.command.statement.close.DummyPacket;
import io.shardingsphere.proxy.transport.mysql.packet.command.text.query.ColumnDefinition41Packet;
import io.shardingsphere.proxy.transport.mysql.packet.command.text.query.ComQueryPacket;
import io.shardingsphere.proxy.transport.mysql.packet.command.text.query.TextResultSetRowPacket;
import io.shardingsphere.proxy.transport.mysql.packet.generic.EofPacket;
import io.shardingsphere.proxy.transport.mysql.packet.generic.ErrPacket;
import lombok.extern.slf4j.Slf4j;

import java.sql.SQLException;

/**
 * COM_FIELD_LIST command packet.
 *
 * @see <a href="https://dev.mysql.com/doc/internals/en/com-field-list.html">COM_FIELD_LIST</a>
 *
 * @author zhangliang
 * @author wangkai
 */
@Slf4j
public final class ComFieldListPacket extends CommandPacket implements CommandPacketRebuilder {
    
    private final int connectionId;
    
    private final String table;
    
    private final String fieldWildcard;
    
    private int currentSequenceId;
    
    private BackendHandler backendHandler;
    
    public ComFieldListPacket(final int sequenceId, final int connectionId, final MySQLPacketPayload mysqlPacketPayload) {
        super(sequenceId);
        this.connectionId = connectionId;
        table = mysqlPacketPayload.readStringNul();
        fieldWildcard = mysqlPacketPayload.readStringEOF();
    }
    
    public ComFieldListPacket(final int sequenceId, final int connectionId, final String table, final String fieldWildcard) {
        super(sequenceId);
        this.connectionId = connectionId;
        this.table = table;
        this.fieldWildcard = fieldWildcard;
    }
    
    @Override
    public void write(final MySQLPacketPayload mysqlPacketPayload) {
        mysqlPacketPayload.writeInt1(CommandPacketType.COM_FIELD_LIST.getValue());
        mysqlPacketPayload.writeStringNul(table);
        mysqlPacketPayload.writeStringEOF(fieldWildcard);
    }
    
    @Override
    public CommandResponsePackets execute() {
        log.debug("Table name received for Sharding-Proxy: {}", table);
        log.debug("Field wildcard received for Sharding-Proxy: {}", fieldWildcard);
        String sql = String.format("SHOW COLUMNS FROM %s FROM %s", table, ShardingConstant.LOGIC_SCHEMA_NAME);
        // TODO use common database type
        backendHandler = getBackendHandler(sql);
        DatabaseProtocolPacket headPacket = backendHandler.execute().getHeadPacket();
        return headPacket instanceof ErrPacket ? new CommandResponsePackets(headPacket) : new CommandResponsePackets(new DummyPacket());
    }
    
    private BackendHandler getBackendHandler(final String sql) {
        return RuleRegistry.getInstance().isProxyBackendUseNio() ? new SQLPacketsBackendHandler(this, DatabaseType.MySQL) : new JDBCTextBackendHandler(sql, DatabaseType.MySQL);
    }
    
    @Override
    public boolean hasMoreResultValue() {
        try {
            return backendHandler.hasMoreResultValue();
        } catch (final SQLException ex) {
            return false;
        }
    }
    
    @Override
    public DatabaseProtocolPacket getResultValue() {
        DatabaseProtocolPacket resultValue = backendHandler.getResultValue();
        if (!backendHandler.isHasMoreResultValueFlag()) {
            return new EofPacket(++currentSequenceId, 0, StatusFlag.SERVER_STATUS_AUTOCOMMIT.getValue());
        }
        if (resultValue instanceof TextResultSetRowPacket) {
            TextResultSetRowPacket fieldListResponse = (TextResultSetRowPacket) resultValue;
            String columnName = (String) fieldListResponse.getData().get(0);
            return new ColumnDefinition41Packet(++currentSequenceId, ShardingConstant.LOGIC_SCHEMA_NAME, table, table, columnName, columnName, 100, ColumnType.MYSQL_TYPE_VARCHAR, 0);
        }
        return new ErrPacket(1, 0, "", "");
    }
    
    @Override
    public int connectionId() {
        return connectionId;
    }
    
    @Override
    public int sequenceId() {
        return getSequenceId();
    }
    
    @Override
    public String sql() {
        return String.format("SHOW COLUMNS FROM %s FROM %s", table, ShardingConstant.LOGIC_SCHEMA_NAME);
    }
    
    @Override
    public CommandPacket rebuild(final Object... params) {
        return new ComQueryPacket((int) params[0], (int) params[1], (String) params[2]);
    }
}
=======
/*
 * Copyright 2016-2018 shardingsphere.io.
 * <p>
 * Licensed under the Apache License, Version 2.0 (the "License");
 * you may not use this file except in compliance with the License.
 * You may obtain a copy of the License at
 *
 *     http://www.apache.org/licenses/LICENSE-2.0
 *
 * Unless required by applicable law or agreed to in writing, software
 * distributed under the License is distributed on an "AS IS" BASIS,
 * WITHOUT WARRANTIES OR CONDITIONS OF ANY KIND, either express or implied.
 * See the License for the specific language governing permissions and
 * limitations under the License.
 * </p>
 */

package io.shardingsphere.proxy.transport.mysql.packet.command.text.fieldlist;

import io.shardingsphere.core.constant.DatabaseType;
import io.shardingsphere.core.constant.ShardingConstant;
import io.shardingsphere.proxy.backend.common.BackendHandler;
import io.shardingsphere.proxy.backend.common.SQLPacketsBackendHandler;
import io.shardingsphere.proxy.backend.common.jdbc.text.JDBCTextBackendHandler;
import io.shardingsphere.proxy.config.RuleRegistry;
import io.shardingsphere.proxy.transport.common.packet.CommandPacketRebuilder;
import io.shardingsphere.proxy.transport.common.packet.DatabaseProtocolPacket;
import io.shardingsphere.proxy.transport.mysql.constant.ColumnType;
import io.shardingsphere.proxy.transport.mysql.constant.ServerErrorCode;
import io.shardingsphere.proxy.transport.mysql.packet.MySQLPacketPayload;
import io.shardingsphere.proxy.transport.mysql.packet.command.CommandPacket;
import io.shardingsphere.proxy.transport.mysql.packet.command.CommandPacketType;
import io.shardingsphere.proxy.transport.mysql.packet.command.CommandResponsePackets;
import io.shardingsphere.proxy.transport.mysql.packet.command.statement.close.DummyPacket;
import io.shardingsphere.proxy.transport.mysql.packet.command.text.query.ColumnDefinition41Packet;
import io.shardingsphere.proxy.transport.mysql.packet.command.text.query.ComQueryPacket;
import io.shardingsphere.proxy.transport.mysql.packet.command.text.query.TextResultSetRowPacket;
import io.shardingsphere.proxy.transport.mysql.packet.generic.EofPacket;
import io.shardingsphere.proxy.transport.mysql.packet.generic.ErrPacket;
import lombok.extern.slf4j.Slf4j;

import java.sql.SQLException;

/**
 * COM_FIELD_LIST command packet.
 *
 * @see <a href="https://dev.mysql.com/doc/internals/en/com-field-list.html">COM_FIELD_LIST</a>
 * 
 * @author zhangliang
 * @author wangkai
 */
@Slf4j
public final class ComFieldListPacket extends CommandPacket implements CommandPacketRebuilder {
    
    private final int connectionId;
    
    private final String table;
    
    private final String fieldWildcard;
    
    private int currentSequenceId;
    
    private BackendHandler backendHandler;
    
    public ComFieldListPacket(final int sequenceId, final int connectionId, final MySQLPacketPayload mysqlPacketPayload) {
        super(sequenceId);
        this.connectionId = connectionId;
        table = mysqlPacketPayload.readStringNul();
        fieldWildcard = mysqlPacketPayload.readStringEOF();
    }
    
    @Override
    public void write(final MySQLPacketPayload mysqlPacketPayload) {
        mysqlPacketPayload.writeInt1(CommandPacketType.COM_FIELD_LIST.getValue());
        mysqlPacketPayload.writeStringNul(table);
        mysqlPacketPayload.writeStringEOF(fieldWildcard);
    }
    
    @Override
    public CommandResponsePackets execute() {
        log.debug("Table name received for Sharding-Proxy: {}", table);
        log.debug("Field wildcard received for Sharding-Proxy: {}", fieldWildcard);
        String sql = String.format("SHOW COLUMNS FROM %s FROM %s", table, ShardingConstant.LOGIC_SCHEMA_NAME);
        // TODO use common database type
        backendHandler = getBackendHandler(sql);
        DatabaseProtocolPacket headPacket = backendHandler.execute().getHeadPacket();
        return headPacket instanceof ErrPacket ? new CommandResponsePackets(headPacket) : new CommandResponsePackets(new DummyPacket());
    }
    
    private BackendHandler getBackendHandler(final String sql) {
        return RuleRegistry.getInstance().isWithoutJdbc() ? new SQLPacketsBackendHandler(this, DatabaseType.MySQL) : new JDBCTextBackendHandler(sql, DatabaseType.MySQL);
    }
    
    @Override
    public boolean hasMoreResultValue() {
        try {
            return backendHandler.hasMoreResultValue();
        } catch (final SQLException ex) {
            return false;
        }
    }
    
    @Override
    public DatabaseProtocolPacket getResultValue() {
        DatabaseProtocolPacket resultValue = backendHandler.getResultValue();
        if (!backendHandler.isHasMoreResultValueFlag()) {
            return new EofPacket(++currentSequenceId);
        }
        if (resultValue instanceof TextResultSetRowPacket) {
            TextResultSetRowPacket fieldListResponse = (TextResultSetRowPacket) resultValue;
            String columnName = (String) fieldListResponse.getData().get(0);
            return new ColumnDefinition41Packet(++currentSequenceId, ShardingConstant.LOGIC_SCHEMA_NAME, table, table, columnName, columnName, 100, ColumnType.MYSQL_TYPE_VARCHAR, 0);
        }
        return new ErrPacket(1, ServerErrorCode.ER_STD_UNKNOWN_EXCEPTION, "");
    }
    
    @Override
    public int connectionId() {
        return connectionId;
    }
    
    @Override
    public int sequenceId() {
        return getSequenceId();
    }
    
    @Override
    public String sql() {
        return String.format("SHOW COLUMNS FROM %s FROM %s", table, ShardingConstant.LOGIC_SCHEMA_NAME);
    }
    
    @Override
    public CommandPacket rebuild(final Object... params) {
        return new ComQueryPacket((int) params[0], (int) params[1], (String) params[2]);
    }
}
>>>>>>> c68b7f7e
<|MERGE_RESOLUTION|>--- conflicted
+++ resolved
@@ -1,148 +1,3 @@
-<<<<<<< HEAD
-/*
- * Copyright 2016-2018 shardingsphere.io.
- * <p>
- * Licensed under the Apache License, Version 2.0 (the "License");
- * you may not use this file except in compliance with the License.
- * You may obtain a copy of the License at
- *
- *     http://www.apache.org/licenses/LICENSE-2.0
- *
- * Unless required by applicable law or agreed to in writing, software
- * distributed under the License is distributed on an "AS IS" BASIS,
- * WITHOUT WARRANTIES OR CONDITIONS OF ANY KIND, either express or implied.
- * See the License for the specific language governing permissions and
- * limitations under the License.
- * </p>
- */
-
-package io.shardingsphere.proxy.transport.mysql.packet.command.text.fieldlist;
-
-import io.shardingsphere.core.constant.DatabaseType;
-import io.shardingsphere.core.constant.ShardingConstant;
-import io.shardingsphere.proxy.backend.common.BackendHandler;
-import io.shardingsphere.proxy.backend.common.jdbc.text.JDBCTextBackendHandler;
-import io.shardingsphere.proxy.backend.common.SQLPacketsBackendHandler;
-import io.shardingsphere.proxy.config.RuleRegistry;
-import io.shardingsphere.proxy.transport.common.packet.CommandPacketRebuilder;
-import io.shardingsphere.proxy.transport.common.packet.DatabaseProtocolPacket;
-import io.shardingsphere.proxy.transport.mysql.constant.ColumnType;
-import io.shardingsphere.proxy.transport.mysql.constant.StatusFlag;
-import io.shardingsphere.proxy.transport.mysql.packet.MySQLPacketPayload;
-import io.shardingsphere.proxy.transport.mysql.packet.command.CommandPacket;
-import io.shardingsphere.proxy.transport.mysql.packet.command.CommandPacketType;
-import io.shardingsphere.proxy.transport.mysql.packet.command.CommandResponsePackets;
-import io.shardingsphere.proxy.transport.mysql.packet.command.statement.close.DummyPacket;
-import io.shardingsphere.proxy.transport.mysql.packet.command.text.query.ColumnDefinition41Packet;
-import io.shardingsphere.proxy.transport.mysql.packet.command.text.query.ComQueryPacket;
-import io.shardingsphere.proxy.transport.mysql.packet.command.text.query.TextResultSetRowPacket;
-import io.shardingsphere.proxy.transport.mysql.packet.generic.EofPacket;
-import io.shardingsphere.proxy.transport.mysql.packet.generic.ErrPacket;
-import lombok.extern.slf4j.Slf4j;
-
-import java.sql.SQLException;
-
-/**
- * COM_FIELD_LIST command packet.
- *
- * @see <a href="https://dev.mysql.com/doc/internals/en/com-field-list.html">COM_FIELD_LIST</a>
- *
- * @author zhangliang
- * @author wangkai
- */
-@Slf4j
-public final class ComFieldListPacket extends CommandPacket implements CommandPacketRebuilder {
-    
-    private final int connectionId;
-    
-    private final String table;
-    
-    private final String fieldWildcard;
-    
-    private int currentSequenceId;
-    
-    private BackendHandler backendHandler;
-    
-    public ComFieldListPacket(final int sequenceId, final int connectionId, final MySQLPacketPayload mysqlPacketPayload) {
-        super(sequenceId);
-        this.connectionId = connectionId;
-        table = mysqlPacketPayload.readStringNul();
-        fieldWildcard = mysqlPacketPayload.readStringEOF();
-    }
-    
-    public ComFieldListPacket(final int sequenceId, final int connectionId, final String table, final String fieldWildcard) {
-        super(sequenceId);
-        this.connectionId = connectionId;
-        this.table = table;
-        this.fieldWildcard = fieldWildcard;
-    }
-    
-    @Override
-    public void write(final MySQLPacketPayload mysqlPacketPayload) {
-        mysqlPacketPayload.writeInt1(CommandPacketType.COM_FIELD_LIST.getValue());
-        mysqlPacketPayload.writeStringNul(table);
-        mysqlPacketPayload.writeStringEOF(fieldWildcard);
-    }
-    
-    @Override
-    public CommandResponsePackets execute() {
-        log.debug("Table name received for Sharding-Proxy: {}", table);
-        log.debug("Field wildcard received for Sharding-Proxy: {}", fieldWildcard);
-        String sql = String.format("SHOW COLUMNS FROM %s FROM %s", table, ShardingConstant.LOGIC_SCHEMA_NAME);
-        // TODO use common database type
-        backendHandler = getBackendHandler(sql);
-        DatabaseProtocolPacket headPacket = backendHandler.execute().getHeadPacket();
-        return headPacket instanceof ErrPacket ? new CommandResponsePackets(headPacket) : new CommandResponsePackets(new DummyPacket());
-    }
-    
-    private BackendHandler getBackendHandler(final String sql) {
-        return RuleRegistry.getInstance().isProxyBackendUseNio() ? new SQLPacketsBackendHandler(this, DatabaseType.MySQL) : new JDBCTextBackendHandler(sql, DatabaseType.MySQL);
-    }
-    
-    @Override
-    public boolean hasMoreResultValue() {
-        try {
-            return backendHandler.hasMoreResultValue();
-        } catch (final SQLException ex) {
-            return false;
-        }
-    }
-    
-    @Override
-    public DatabaseProtocolPacket getResultValue() {
-        DatabaseProtocolPacket resultValue = backendHandler.getResultValue();
-        if (!backendHandler.isHasMoreResultValueFlag()) {
-            return new EofPacket(++currentSequenceId, 0, StatusFlag.SERVER_STATUS_AUTOCOMMIT.getValue());
-        }
-        if (resultValue instanceof TextResultSetRowPacket) {
-            TextResultSetRowPacket fieldListResponse = (TextResultSetRowPacket) resultValue;
-            String columnName = (String) fieldListResponse.getData().get(0);
-            return new ColumnDefinition41Packet(++currentSequenceId, ShardingConstant.LOGIC_SCHEMA_NAME, table, table, columnName, columnName, 100, ColumnType.MYSQL_TYPE_VARCHAR, 0);
-        }
-        return new ErrPacket(1, 0, "", "");
-    }
-    
-    @Override
-    public int connectionId() {
-        return connectionId;
-    }
-    
-    @Override
-    public int sequenceId() {
-        return getSequenceId();
-    }
-    
-    @Override
-    public String sql() {
-        return String.format("SHOW COLUMNS FROM %s FROM %s", table, ShardingConstant.LOGIC_SCHEMA_NAME);
-    }
-    
-    @Override
-    public CommandPacket rebuild(final Object... params) {
-        return new ComQueryPacket((int) params[0], (int) params[1], (String) params[2]);
-    }
-}
-=======
 /*
  * Copyright 2016-2018 shardingsphere.io.
  * <p>
@@ -214,6 +69,13 @@
         fieldWildcard = mysqlPacketPayload.readStringEOF();
     }
     
+    public ComFieldListPacket(final int sequenceId, final int connectionId, final String table, final String fieldWildcard) {
+        super(sequenceId);
+        this.connectionId = connectionId;
+        this.table = table;
+        this.fieldWildcard = fieldWildcard;
+    }
+    
     @Override
     public void write(final MySQLPacketPayload mysqlPacketPayload) {
         mysqlPacketPayload.writeInt1(CommandPacketType.COM_FIELD_LIST.getValue());
@@ -233,7 +95,7 @@
     }
     
     private BackendHandler getBackendHandler(final String sql) {
-        return RuleRegistry.getInstance().isWithoutJdbc() ? new SQLPacketsBackendHandler(this, DatabaseType.MySQL) : new JDBCTextBackendHandler(sql, DatabaseType.MySQL);
+        return RuleRegistry.getInstance().isProxyBackendUseNio() ? new SQLPacketsBackendHandler(this, DatabaseType.MySQL) : new JDBCTextBackendHandler(sql, DatabaseType.MySQL);
     }
     
     @Override
@@ -278,5 +140,4 @@
     public CommandPacket rebuild(final Object... params) {
         return new ComQueryPacket((int) params[0], (int) params[1], (String) params[2]);
     }
-}
->>>>>>> c68b7f7e
+}