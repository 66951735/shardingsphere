--- conflicted
+++ resolved
@@ -24,11 +24,8 @@
 import io.shardingsphere.proxy.backend.BackendHandlerFactory;
 import io.shardingsphere.proxy.backend.ResultPacket;
 import io.shardingsphere.proxy.backend.jdbc.connection.BackendConnection;
-<<<<<<< HEAD
-import io.shardingsphere.proxy.config.RuleRegistry;
-=======
+import io.shardingsphere.proxy.config.ProxyContext;
 import io.shardingsphere.proxy.frontend.common.FrontendHandler;
->>>>>>> d4e54c47
 import io.shardingsphere.proxy.transport.common.packet.DatabasePacket;
 import io.shardingsphere.proxy.transport.mysql.constant.ColumnType;
 import io.shardingsphere.proxy.transport.mysql.constant.NewParametersBoundFlag;
@@ -138,7 +135,7 @@
     @Override
     public Optional<CommandResponsePackets> execute() {
         log.debug("COM_STMT_EXECUTE received for Sharding-Proxy: {}", statementId);
-        if (RuleRegistry.getInstance().isCircuitBreak()) {
+        if (ProxyContext.getInstance().isCircuitBreak()) {
             return Optional.of(new CommandResponsePackets(new ErrPacket(1, ServerErrorCode.ER_CIRCUIT_BREAK_MODE)));
         }
         return Optional.of(backendHandler.execute());
