--- conflicted
+++ resolved
@@ -74,11 +74,7 @@
         List<Future<ExecuteResponseUnit>> result = new LinkedList<>();
         for (SQLExecutionUnit each : sqlExecutionUnits) {
             final String actualSQL = each.getSqlUnit().getSql();
-<<<<<<< HEAD
-            final Statement statement = getJdbcExecutorWrapper().createStatement(backendConnection.getConnection(dataSourceName), actualSQL, isReturnGeneratedKeys);
-=======
             final Statement statement = getJdbcExecutorWrapper().createStatement(backendConnection.getConnection(each.getDataSource()), actualSQL, isReturnGeneratedKeys);
->>>>>>> 9cb656ab
             result.add(getExecutorService().submit(new Callable<ExecuteResponseUnit>() {
                 
                 @Override
