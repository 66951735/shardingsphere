--- conflicted
+++ resolved
@@ -123,11 +123,7 @@
         for (int i = 0; i < columnCount; i++) {
             columnTypes.add(PostgreSQLColumnType.valueOfJDBCType(jdbcColumnTypes.get(i)));
         }
-<<<<<<< HEAD
-        return binaryRowData ? new PostgreSQLBinaryResultSetRowPacket(resultPacket.getColumnCount(), resultPacket.getData(), columnTypes) : new PostgreSQLDataRowPacket(resultPacket.getData());
-=======
-        return new PostgreSQLBinaryResultSetRowPacket(queryData.getColumnCount(), queryData.getData(), columnTypes);
->>>>>>> 721227d7
+        return binaryRowData ? new PostgreSQLBinaryResultSetRowPacket(queryData.getColumnCount(), queryData.getData(), columnTypes) : new PostgreSQLDataRowPacket(queryData.getData());
     }
     
     @Override
