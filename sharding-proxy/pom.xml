<?xml version="1.0" encoding="UTF-8"?>
<project xmlns="http://maven.apache.org/POM/4.0.0"
         xmlns:xsi="http://www.w3.org/2001/XMLSchema-instance"
         xsi:schemaLocation="http://maven.apache.org/POM/4.0.0 http://maven.apache.org/xsd/maven-4.0.0.xsd">
    <modelVersion>4.0.0</modelVersion>
    <parent>
        <artifactId>sharding-jdbc</artifactId>
        <groupId>io.shardingjdbc</groupId>
        <version>2.1.0-SNAPSHOT</version>
    </parent>
    <artifactId>sharding-proxy</artifactId>
    <name>${project.artifactId}</name>
    
    <properties>
        <sharding-jdbc.version>2.1.0-SNAPSHOT</sharding-jdbc.version>
    </properties>
    
    <dependencies>
        <dependency>
            <groupId>io.shardingjdbc</groupId>
            <artifactId>sharding-jdbc-orchestration</artifactId>
            <version>${sharding-jdbc.version}</version>
        </dependency>
        
        <dependency>
            <groupId>com.google.guava</groupId>
            <artifactId>guava</artifactId>
        </dependency>
        <dependency>
            <groupId>io.netty</groupId>
            <artifactId>netty-all</artifactId>
        </dependency>
        <dependency>
            <groupId>org.slf4j</groupId>
            <artifactId>slf4j-api</artifactId>
        </dependency>

        <dependency>
            <groupId>ch.qos.logback</groupId>
            <artifactId>logback-classic</artifactId>
            <scope>runtime</scope>
        </dependency>
        <dependency>
<<<<<<< HEAD
            <groupId>commons-pool</groupId>
            <artifactId>commons-pool</artifactId>
            <scope>runtime</scope>
        </dependency>
        <dependency>
            <groupId>org.apache.commons</groupId>
            <artifactId>commons-dbcp2</artifactId>
=======
            <groupId>com.zaxxer</groupId>
            <artifactId>HikariCP-java7</artifactId>
            <scope>compile</scope>
>>>>>>> cd664494
        </dependency>
        <dependency>
            <groupId>mysql</groupId>
            <artifactId>mysql-connector-java</artifactId>
            <scope>runtime</scope>
        </dependency>
        
        <dependency>
            <groupId>org.projectlombok</groupId>
            <artifactId>lombok</artifactId>
        </dependency>
        
        <dependency>
            <groupId>junit</groupId>
            <artifactId>junit</artifactId>
        </dependency>
        <dependency>
            <groupId>org.hamcrest</groupId>
            <artifactId>hamcrest-library</artifactId>
        </dependency>
        <dependency>
            <groupId>org.apache.commons</groupId>
            <artifactId>commons-dbcp2</artifactId>
            <scope>compile</scope>
        </dependency>
    </dependencies>

    <build>
        <plugins>
            <plugin>
                <artifactId>maven-assembly-plugin</artifactId>
                <configuration>
                    <appendAssemblyId>false</appendAssemblyId>
                    <descriptors>
                        <descriptor>src/main/resources/assembly/assembly.xml</descriptor>
                    </descriptors>
                </configuration>
                <executions>
                    <execution>
                        <id>assembly</id>
                        <phase>package</phase>
                        <goals>
                            <goal>single</goal>
                        </goals>
                    </execution>
                </executions>
            </plugin>
            <plugin>
                <groupId>com.spotify</groupId>
                <artifactId>docker-maven-plugin</artifactId>
                <configuration>
                    <imageName>shardingjdbc/sharding-proxy:2.1.0-SNAPSHOT</imageName>
                    <dockerDirectory>${project.basedir}/src/main/docker</dockerDirectory>
                    <resources>
                        <resource>
                            <targetPath>/</targetPath>
                            <directory>${project.build.directory}</directory>
                            <include>${project.build.finalName}.tar.gz</include>
                        </resource>
                    </resources>
                </configuration>
            </plugin>
        </plugins>
    </build>
</project><|MERGE_RESOLUTION|>--- conflicted
+++ resolved
@@ -41,7 +41,6 @@
             <scope>runtime</scope>
         </dependency>
         <dependency>
-<<<<<<< HEAD
             <groupId>commons-pool</groupId>
             <artifactId>commons-pool</artifactId>
             <scope>runtime</scope>
@@ -49,11 +48,11 @@
         <dependency>
             <groupId>org.apache.commons</groupId>
             <artifactId>commons-dbcp2</artifactId>
-=======
+        </dependency>
+        <dependency>
             <groupId>com.zaxxer</groupId>
             <artifactId>HikariCP-java7</artifactId>
             <scope>compile</scope>
->>>>>>> cd664494
         </dependency>
         <dependency>
             <groupId>mysql</groupId>
