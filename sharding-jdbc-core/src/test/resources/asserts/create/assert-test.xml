--- conflicted
+++ resolved
@@ -1,11 +1,6 @@
-<<<<<<< HEAD
 <asserts sharding-rule-config="./config/test" init-data-file="./init" database="h2,mysql,oracle,sqlserver,postgresql">
     <assertDDL id="assertCreateTable" clean-sql="dropTLog" expected-update="1" sql="assertCreateTable"
                table="t_log"
                expected-data-file="assertCreateTable.xml">
-=======
-<asserts sharding-rule-config="./config/test" init-data-file="./init" base-config="db" database="h2,mysql,oracle,sqlserver,postgresql">
-    <assertDDL id="assertCreateTable" init-sql="createTLog" clean-sql="dropTLog" expected-update="1" sql="assertAlterTable" table="t_log" expected-data-file="update.xml">
-    </assertDDL>
->>>>>>> 8c0a3797
+
 </asserts>