/*
 * Licensed to the Apache Software Foundation (ASF) under one or more
 * contributor license agreements.  See the NOTICE file distributed with
 * this work for additional information regarding copyright ownership.
 * The ASF licenses this file to You under the Apache License, Version 2.0
 * (the "License"); you may not use this file except in compliance with
 * the License.  You may obtain a copy of the License at
 *
 *     http://www.apache.org/licenses/LICENSE-2.0
 *
 * Unless required by applicable law or agreed to in writing, software
 * distributed under the License is distributed on an "AS IS" BASIS,
 * WITHOUT WARRANTIES OR CONDITIONS OF ANY KIND, either express or implied.
 * See the License for the specific language governing permissions and
 * limitations under the License.
 */

package org.apache.shardingsphere.encrypt.rewrite.parameter.impl;

import com.google.common.base.Optional;
import com.google.common.base.Preconditions;
import org.apache.shardingsphere.encrypt.rewrite.parameter.EncryptParameterRewriter;
import org.apache.shardingsphere.encrypt.strategy.spi.Encryptor;
import org.apache.shardingsphere.encrypt.strategy.spi.QueryAssistedEncryptor;
import org.apache.shardingsphere.sql.parser.relation.statement.SQLStatementContext;
import org.apache.shardingsphere.sql.parser.relation.statement.impl.InsertSQLStatementContext;
import org.apache.shardingsphere.sql.parser.sql.statement.dml.InsertStatement;
import org.apache.shardingsphere.underlying.rewrite.parameter.builder.ParameterBuilder;
import org.apache.shardingsphere.underlying.rewrite.parameter.builder.impl.GroupedParameterBuilder;
import org.apache.shardingsphere.underlying.rewrite.parameter.builder.impl.StandardParameterBuilder;

import java.util.ArrayList;
import java.util.Collection;
import java.util.Iterator;
import java.util.LinkedList;
import java.util.List;

/**
 * Insert value parameter rewriter for encrypt.
 *
 * @author zhangliang
 */
public final class EncryptInsertValueParameterRewriter extends EncryptParameterRewriter {
    
    @Override
    protected boolean isNeedRewriteForEncrypt(final SQLStatementContext sqlStatementContext) {
        return sqlStatementContext instanceof InsertSQLStatementContext && !((InsertStatement) sqlStatementContext.getSqlStatement()).getSetAssignment().isPresent();
    }
    
    @Override
    public void rewrite(final ParameterBuilder parameterBuilder, final SQLStatementContext sqlStatementContext, final List<Object> parameters) {
        String tableName = sqlStatementContext.getTablesContext().getSingleTableName();
        Iterator<String> descendingColumnNames = ((InsertSQLStatementContext) sqlStatementContext).getDescendingColumnNames();
        while (descendingColumnNames.hasNext()) {
            String columnName = descendingColumnNames.next();
            Optional<Encryptor> encryptor = getEncryptRule().findEncryptor(tableName, columnName);
            if (encryptor.isPresent()) {
                encryptInsertValues((GroupedParameterBuilder) parameterBuilder, (InsertSQLStatementContext) sqlStatementContext, encryptor.get(), tableName, columnName);
            }
        }
    }
    
    private void encryptInsertValues(final GroupedParameterBuilder parameterBuilder,
                                     final InsertSQLStatementContext sqlStatementContext, final Encryptor encryptor, final String tableName, final String encryptLogicColumnName) {
        int columnIndex = getColumnIndex(parameterBuilder, sqlStatementContext, encryptLogicColumnName);
        int count = 0;
        for (List<Object> each : sqlStatementContext.getGroupedParameters()) {
            if (!each.isEmpty()) {
                StandardParameterBuilder standardParameterBuilder = parameterBuilder.getParameterBuilders().get(count);
                encryptInsertValue(
<<<<<<< HEAD
                        encryptor, tableName, columnIndex, sqlStatementContext.getInsertValueContexts().get(count).getValue(columnIndex), standardParameterBuilder, encryptLogicColumnName,
                        parameterBuilder, sqlStatementContext);
=======
                        shardingEncryptor, tableName, columnIndex, sqlStatementContext.getInsertValueContexts().get(count).getValue(columnIndex), standardParameterBuilder, encryptLogicColumnName);
>>>>>>> 0fa4d198
            }
            count++;
        }
    }
    
    private int getColumnIndex(final GroupedParameterBuilder parameterBuilder, final InsertSQLStatementContext sqlStatementContext, final String encryptLogicColumnName) {
        List<String> columnNames;
        if (parameterBuilder.getDerivedColumnName().isPresent()) {
            columnNames = new ArrayList<>(sqlStatementContext.getColumnNames());
            columnNames.remove(parameterBuilder.getDerivedColumnName().get());
        } else {
            columnNames = sqlStatementContext.getColumnNames();
        }
        return columnNames.indexOf(encryptLogicColumnName);
    } 
    
<<<<<<< HEAD
    private void encryptInsertValue(final Encryptor encryptor, final String tableName, final int columnIndex,
                                    final Object originalValue, final StandardParameterBuilder parameterBuilder, final String encryptLogicColumnName,
                                    final GroupedParameterBuilder groupedParameterBuilder, final InsertSQLStatementContext sqlStatementContext) {
=======
    private void encryptInsertValue(final ShardingEncryptor shardingEncryptor, final String tableName, final int columnIndex, 
                                    final Object originalValue, final StandardParameterBuilder parameterBuilder, final String encryptLogicColumnName) {
>>>>>>> 0fa4d198
        // FIXME: can process all part of insert value is ? or literal, can not process mix ? and literal
        // For example: values (?, ?), (1, 1) can process
        // For example: values (?, 1), (?, 2) can not process
        parameterBuilder.addReplacedParameters(columnIndex, encryptor.encrypt(originalValue));
        Collection<Object> addedParameters = new LinkedList<>();
        if (encryptor instanceof QueryAssistedEncryptor) {
            Optional<String> assistedColumnName = getEncryptRule().findAssistedQueryColumn(tableName, encryptLogicColumnName);
            Preconditions.checkArgument(assistedColumnName.isPresent(), "Can not find assisted query Column Name");
<<<<<<< HEAD
            int assistedColumnIndex = getColumnIndex(groupedParameterBuilder, sqlStatementContext, assistedColumnName.get());
            if (assistedColumnIndex > -1) {
                parameterBuilder.addReplacedParameters(assistedColumnIndex, ((QueryAssistedEncryptor) encryptor).queryAssistedEncrypt(originalValue.toString()));
            } else {
                addedParameters.add(((QueryAssistedEncryptor) encryptor).queryAssistedEncrypt(originalValue.toString()));
            }
=======
            addedParameters.add(((ShardingQueryAssistedEncryptor) shardingEncryptor).queryAssistedEncrypt(originalValue.toString()));
>>>>>>> 0fa4d198
        }
        if (getEncryptRule().findPlainColumn(tableName, encryptLogicColumnName).isPresent()) {
            addedParameters.add(originalValue);
        }
        if (!addedParameters.isEmpty()) {
            if (!parameterBuilder.getAddedIndexAndParameters().containsKey(columnIndex + 1)) {
                parameterBuilder.getAddedIndexAndParameters().put(columnIndex + 1, new LinkedList<>());
            }
            parameterBuilder.getAddedIndexAndParameters().get(columnIndex + 1).addAll(addedParameters);
        }
    }
}<|MERGE_RESOLUTION|>--- conflicted
+++ resolved
@@ -20,8 +20,8 @@
 import com.google.common.base.Optional;
 import com.google.common.base.Preconditions;
 import org.apache.shardingsphere.encrypt.rewrite.parameter.EncryptParameterRewriter;
-import org.apache.shardingsphere.encrypt.strategy.spi.Encryptor;
-import org.apache.shardingsphere.encrypt.strategy.spi.QueryAssistedEncryptor;
+import org.apache.shardingsphere.spi.encrypt.ShardingEncryptor;
+import org.apache.shardingsphere.spi.encrypt.ShardingQueryAssistedEncryptor;
 import org.apache.shardingsphere.sql.parser.relation.statement.SQLStatementContext;
 import org.apache.shardingsphere.sql.parser.relation.statement.impl.InsertSQLStatementContext;
 import org.apache.shardingsphere.sql.parser.sql.statement.dml.InsertStatement;
@@ -53,27 +53,22 @@
         Iterator<String> descendingColumnNames = ((InsertSQLStatementContext) sqlStatementContext).getDescendingColumnNames();
         while (descendingColumnNames.hasNext()) {
             String columnName = descendingColumnNames.next();
-            Optional<Encryptor> encryptor = getEncryptRule().findEncryptor(tableName, columnName);
-            if (encryptor.isPresent()) {
-                encryptInsertValues((GroupedParameterBuilder) parameterBuilder, (InsertSQLStatementContext) sqlStatementContext, encryptor.get(), tableName, columnName);
+            Optional<ShardingEncryptor> shardingEncryptor = getEncryptRule().findShardingEncryptor(tableName, columnName);
+            if (shardingEncryptor.isPresent()) {
+                encryptInsertValues((GroupedParameterBuilder) parameterBuilder, (InsertSQLStatementContext) sqlStatementContext, shardingEncryptor.get(), tableName, columnName);
             }
         }
     }
     
-    private void encryptInsertValues(final GroupedParameterBuilder parameterBuilder,
-                                     final InsertSQLStatementContext sqlStatementContext, final Encryptor encryptor, final String tableName, final String encryptLogicColumnName) {
+    private void encryptInsertValues(final GroupedParameterBuilder parameterBuilder, 
+                                     final InsertSQLStatementContext sqlStatementContext, final ShardingEncryptor shardingEncryptor, final String tableName, final String encryptLogicColumnName) {
         int columnIndex = getColumnIndex(parameterBuilder, sqlStatementContext, encryptLogicColumnName);
         int count = 0;
         for (List<Object> each : sqlStatementContext.getGroupedParameters()) {
             if (!each.isEmpty()) {
                 StandardParameterBuilder standardParameterBuilder = parameterBuilder.getParameterBuilders().get(count);
                 encryptInsertValue(
-<<<<<<< HEAD
-                        encryptor, tableName, columnIndex, sqlStatementContext.getInsertValueContexts().get(count).getValue(columnIndex), standardParameterBuilder, encryptLogicColumnName,
-                        parameterBuilder, sqlStatementContext);
-=======
                         shardingEncryptor, tableName, columnIndex, sqlStatementContext.getInsertValueContexts().get(count).getValue(columnIndex), standardParameterBuilder, encryptLogicColumnName);
->>>>>>> 0fa4d198
             }
             count++;
         }
@@ -90,35 +85,31 @@
         return columnNames.indexOf(encryptLogicColumnName);
     } 
     
-<<<<<<< HEAD
-    private void encryptInsertValue(final Encryptor encryptor, final String tableName, final int columnIndex,
-                                    final Object originalValue, final StandardParameterBuilder parameterBuilder, final String encryptLogicColumnName,
-                                    final GroupedParameterBuilder groupedParameterBuilder, final InsertSQLStatementContext sqlStatementContext) {
-=======
     private void encryptInsertValue(final ShardingEncryptor shardingEncryptor, final String tableName, final int columnIndex, 
                                     final Object originalValue, final StandardParameterBuilder parameterBuilder, final String encryptLogicColumnName) {
->>>>>>> 0fa4d198
         // FIXME: can process all part of insert value is ? or literal, can not process mix ? and literal
         // For example: values (?, ?), (1, 1) can process
         // For example: values (?, 1), (?, 2) can not process
-        parameterBuilder.addReplacedParameters(columnIndex, encryptor.encrypt(originalValue));
+        parameterBuilder.addReplacedParameters(columnIndex, shardingEncryptor.encrypt(originalValue));
         Collection<Object> addedParameters = new LinkedList<>();
-        if (encryptor instanceof QueryAssistedEncryptor) {
+        if (shardingEncryptor instanceof ShardingQueryAssistedEncryptor) {
             Optional<String> assistedColumnName = getEncryptRule().findAssistedQueryColumn(tableName, encryptLogicColumnName);
             Preconditions.checkArgument(assistedColumnName.isPresent(), "Can not find assisted query Column Name");
-<<<<<<< HEAD
             int assistedColumnIndex = getColumnIndex(groupedParameterBuilder, sqlStatementContext, assistedColumnName.get());
             if (assistedColumnIndex > -1) {
-                parameterBuilder.addReplacedParameters(assistedColumnIndex, ((QueryAssistedEncryptor) encryptor).queryAssistedEncrypt(originalValue.toString()));
+                parameterBuilder.addReplacedParameters(assistedColumnIndex, ((ShardingQueryAssistedEncryptor) shardingEncryptor).queryAssistedEncrypt(originalValue.toString()));
             } else {
-                addedParameters.add(((QueryAssistedEncryptor) encryptor).queryAssistedEncrypt(originalValue.toString()));
+                addedParameters.add(((ShardingQueryAssistedEncryptor) shardingEncryptor).queryAssistedEncrypt(originalValue.toString()));
             }
-=======
-            addedParameters.add(((ShardingQueryAssistedEncryptor) shardingEncryptor).queryAssistedEncrypt(originalValue.toString()));
->>>>>>> 0fa4d198
         }
-        if (getEncryptRule().findPlainColumn(tableName, encryptLogicColumnName).isPresent()) {
-            addedParameters.add(originalValue);
+        Optional<String> plainColumn = getEncryptRule().findPlainColumn(tableName, encryptLogicColumnName);
+        if (plainColumn.isPresent()) {
+            int plainColumnIndex = getColumnIndex(groupedParameterBuilder, sqlStatementContext, plainColumn.get());
+            if (plainColumnIndex > -1) {
+                parameterBuilder.addReplacedParameters(plainColumnIndex, originalValue);
+            } else {
+                addedParameters.add(originalValue);
+            }
         }
         if (!addedParameters.isEmpty()) {
             if (!parameterBuilder.getAddedIndexAndParameters().containsKey(columnIndex + 1)) {
